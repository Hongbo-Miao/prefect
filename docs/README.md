--- conflicted
+++ resolved
@@ -5,20 +5,6 @@
 tagline: Don't Panic.
 footer: Copyright © 2018-present Prefect Technologies, Inc.
 ---
-<<<<<<< HEAD
-<div class='hero'>
-    <div style="display: flex;">
-        <p class='action'>
-            <router-link to="introduction.html" class="nav-link action-button">Read the docs</router-link>
-        </p>
-        <p class='action'>
-            <router-link to="agreement.html" class="nav-link action-button">Get the code</router-link>
-        </p>
-    </div>
-    <p style="font-size: 13px; font-style: italic;">
-        Prefect is alpha software under active development by Prefect Technologies, Inc. This early preview is being provided to a limited number of partners to assist with development. By accessing or using the code or documentation, you are agreeing to the <a href='license.html'>alpha software end user license agreement</a>.
-    </p>
-=======
 
 <div class="hero">
 <div class="action">
@@ -30,7 +16,7 @@
 <router-link to="agreement.html">Get the code</router-link>
 </button>
 
-Prefect is alpha software under active development by Prefect Technologies, Inc. This early preview is being provided to a limited number of partners to assist with development. By viewing or using the code or documentation, you are agreeing to the [alpha software end user license agreement](/license.html)\.
+Prefect is alpha software under active development by Prefect Technologies, Inc. This early preview is being provided to a limited number of partners to assist with development. By accessing or using the code or documentation, you are agreeing to the [alpha software end user license agreement](/license.html)\.
 {.disclaimer}
 
 </div>
@@ -42,7 +28,6 @@
 
 If you can do it with Python, you can automate it with Prefect.
 
->>>>>>> 1444b29d
 </div>
 <div class="feature">
 
@@ -60,7 +45,7 @@
 </div>
 </div>
 
-***
+---
 
 ### Prefect
 
