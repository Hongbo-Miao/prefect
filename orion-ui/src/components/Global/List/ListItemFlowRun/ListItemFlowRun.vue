<template>
  <ListItem class="list-item--flow-run" :icon="`pi-${stateType}`">
    <div class="list-item__title">
      <BreadCrumbs class="flex-grow-1" tag="h2" :crumbs="crumbs" />

      <div class="tag-container nowrap d-flex align-bottom">
        <StateLabel :name="state.name" :type="state.type" class="mr-1" />
        <m-tags :tags="tags" class="caption" />
      </div>
    </div>

    <div v-if="media.sm" class="ml-auto mr-1 nowrap">
      <ButtonRounded class="mr-1" disabled>
        {{ taskRunCount }} task {{ toPluralString('run', taskRunCount) }}
      </ButtonRounded>
    </div>

    <div v-if="media.md" class="chart-container mr-2">
      <RunHistoryChart
        :items="taskRunHistory"
        :interval-start="start"
        :interval-end="end"
        :interval-seconds="store.getters['filter/baseInterval']"
        static-median
        :padding="{ top: 3, bottom: 3, left: 6, right: 6, middle: 2 }"
        disable-popovers
      />
    </div>
    <div class="font--secondary item--duration mr-2">
      {{ duration }}
    </div>

    <router-link :to="`/flow-run/${item.id}`" class="icon-link">
      <i class="pi pi-arrow-right-s-line" />
    </router-link>
  </ListItem>
</template>

<script lang="ts" setup>
import { computed } from 'vue'
<<<<<<< HEAD
import { useStore } from '@/store'
import type { TaskRunsFilter, FlowsFilter } from '@prefecthq/orion-design'
=======
import type { UnionFilters, FlowRunsFilter } from '@prefecthq/orion-design'
>>>>>>> cca3876c
import RunHistoryChart from '@/components/RunHistoryChart/RunHistoryChart--Chart.vue'
import { Api, Query, Endpoints } from '@/plugins/api'
import { FlowRun } from '@/typings/objects'
import { Buckets } from '@/typings/run_history'
import { secondsToApproximateString } from '@/util/util'
import StateLabel from '@/components/Global/StateLabel/StateLabel.vue'
import media from '@/utilities/media'
import { toPluralString } from '@/utilities/strings'
import ButtonRounded from '@/components/Global/ButtonRounded/ButtonRounded.vue'
import ListItem from '@/components/Global/List/ListItem/ListItem.vue'
import BreadCrumbs from '@/components/Global/BreadCrumbs/BreadCrumbs.vue'

const store = useStore()
const props = defineProps<{ item: FlowRun }>()

const start = computed(() => {
  return new Date(props.item.start_time)
})

const end = computed(() => {
  if (!props.item.end_time) {
    const date = new Date()
    date.setMinutes(date.getMinutes() + 1)
    return date
  }

  return new Date(props.item.end_time)
})

const flow_runs_filter_body: UnionFilters = {
  sort: 'START_TIME_DESC',
  flow_runs: {
    id: {
      any_: [props.item.id]
    }
  },
  task_runs: {
    subflow_runs: {
      exists_: false
    }
  }
}

const flow_filter_body: FlowRunsFilter = {
  flow_runs: {
    id: {
      any_: [props.item.id]
    }
  }
}

const taskRunHistoryFilter = computed(() => {
  const interval = Math.floor(
    Math.max(1, (end.value.getTime() - start.value.getTime()) / 1000 / 5)
  )
  return {
    history_start: start.value.toISOString(),
    history_end: end.value.toISOString(),
    history_interval_seconds: interval,
    flow_runs: flow_runs_filter_body.flow_runs
  }
})

const queries: { [key: string]: Query } = {
  task_run_history: Api.query({
    endpoint: Endpoints.task_runs_history,
    body: taskRunHistoryFilter.value
  }),
  task_run_count: Api.query({
    endpoint: Endpoints.task_runs_count,
    body: flow_runs_filter_body
  }),
  flow: Api.query({
    endpoint: Endpoints.flows,
    body: flow_filter_body
  })
}

const duration = computed(() => {
  return stateType.value == 'pending' || stateType.value == 'scheduled'
    ? '--'
    : props.item.total_run_time
    ? secondsToApproximateString(props.item.total_run_time)
    : secondsToApproximateString(props.item.estimated_run_time)
})

const state = computed(() => {
  return props.item.state
})

const stateType = computed(() => {
  return props.item.state.type.toLowerCase()
})

const tags = computed(() => {
  return props.item.tags
})

const flow = computed(() => {
  return queries.flow?.response?.value?.[0] || {}
})

const taskRunCount = computed((): number => {
  return queries.task_run_count?.response?.value || 0
})

const taskRunHistory = computed((): Buckets => {
  return queries.task_run_history?.response.value || []
})

const crumbs = computed(() => {
  return [
    { text: flow.value?.name },
    { text: props.item.name, to: `/flow-run/${props.item.id}` }
  ]
})
</script>

<style lang="scss" scoped></style>

<style lang="scss" scoped>
@use '@/styles/components/list-item--flow-run.scss';
</style><|MERGE_RESOLUTION|>--- conflicted
+++ resolved
@@ -38,12 +38,8 @@
 
 <script lang="ts" setup>
 import { computed } from 'vue'
-<<<<<<< HEAD
 import { useStore } from '@/store'
-import type { TaskRunsFilter, FlowsFilter } from '@prefecthq/orion-design'
-=======
 import type { UnionFilters, FlowRunsFilter } from '@prefecthq/orion-design'
->>>>>>> cca3876c
 import RunHistoryChart from '@/components/RunHistoryChart/RunHistoryChart--Chart.vue'
 import { Api, Query, Endpoints } from '@/plugins/api'
 import { FlowRun } from '@/typings/objects'
