/* eslint-disable default-case */
import {
  Filter,
  FilterTagPrefix,
  ObjectDateFilter,
  ObjectStateFilter,
  ObjectStringFilter,
  ObjectTagFilter,
  ObjectTagPrefixDictionary,
<<<<<<< HEAD
  ObjectRelativeDateFilter
} from '@/types/filters'
import { formatDateTimeNumeric } from '@/utilities/dates'
=======
  ObjectRelativeDateFilter,
  ObjectUpcomingRelativeDateFilter
} from '../types/filters'
import { formatDateTimeNumeric } from '../utilities/dates'
>>>>>>> 21b4cd2e

export class FilterStringifyService {
  public static stringifyFilters(filters: Required<Filter>[]): string[] {
    return filters.map(filter => this.stringifyFilter(filter))
  }

  public static stringifyFilter(filter: Required<Filter>): string {
    const tagPrefix = this.createTagPrefix(filter)
    const tagSuffix = this.createTagSuffix(filter)
    const tagValue = this.createTagValue(filter)

    return `${tagPrefix}${tagSuffix}:${tagValue}`
  }

  private static createObjectStringFilterValue(filter: ObjectStringFilter): string {
    switch (filter.operation) {
      case 'contains':
        return filter.value
      case 'equals':
        return `"${filter.value}"`
    }
  }

  private static createObjectDateFilterValue(filter: ObjectDateFilter | ObjectRelativeDateFilter | ObjectUpcomingRelativeDateFilter): string {
    switch (filter.operation) {
      case 'after':
      case 'before':
        return formatDateTimeNumeric(filter.value)
      case 'newer':
      case 'older':
      case 'upcoming':
        return filter.value
    }
  }

  private static createObjectStateFilterValue(filter: ObjectStateFilter): string {
    return filter.value.join('|')
  }

  private static createObjectTagFilterValue(filter: ObjectTagFilter): string {
    return filter.value.join(',')
  }

  private static createTagPrefix(filter: Required<Filter>): FilterTagPrefix {
    return ObjectTagPrefixDictionary[filter.object]
  }

  private static createTagSuffix(filter: Required<Filter>): string {
    switch (filter.type) {
      case 'string':
        return ''
      case 'state':
      case 'tag':
        return filter.type[0]
      case 'date':
        return filter.operation[0]
    }
  }

  private static createTagValue(filter: Required<Filter>): string {
    switch (filter.type) {
      case 'string':
        return this.createObjectStringFilterValue(filter)
      case 'state':
        return this.createObjectStateFilterValue(filter)
      case 'tag':
        return this.createObjectTagFilterValue(filter)
      case 'date':
        return this.createObjectDateFilterValue(filter)
    }
  }

}<|MERGE_RESOLUTION|>--- conflicted
+++ resolved
@@ -7,16 +7,10 @@
   ObjectStringFilter,
   ObjectTagFilter,
   ObjectTagPrefixDictionary,
-<<<<<<< HEAD
-  ObjectRelativeDateFilter
+  ObjectRelativeDateFilter,
+  ObjectUpcomingRelativeDateFilter
 } from '@/types/filters'
 import { formatDateTimeNumeric } from '@/utilities/dates'
-=======
-  ObjectRelativeDateFilter,
-  ObjectUpcomingRelativeDateFilter
-} from '../types/filters'
-import { formatDateTimeNumeric } from '../utilities/dates'
->>>>>>> 21b4cd2e
 
 export class FilterStringifyService {
   public static stringifyFilters(filters: Required<Filter>[]): string[] {
