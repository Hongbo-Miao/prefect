--- conflicted
+++ resolved
@@ -1,9 +1,5 @@
 export * from './useFilterQuery'
 export * from './useInjectedServices'
 export * from './useIntersectionObserver'
-<<<<<<< HEAD
-export * from './useUnionFiltersSubscription'
-=======
 export * from './useRouteParam'
-export * from './useSubscriptionWithPaging'
->>>>>>> dccae7dc
+export * from './useUnionFiltersSubscription'