--- conflicted
+++ resolved
@@ -15,11 +15,8 @@
 - Improve error handling for unsupported callables - [#1993](https://github.com/PrefectHQ/prefect/pull/1993)
 - Accept additional `boto3` client parameters in S3 storage - [#2000](https://github.com/PrefectHQ/prefect/pull/2000)
 - Add optional `version_group_id` kwarg to `create_flow_run` for a stable API for flow runs - [#1987](https://github.com/PrefectHQ/prefect/issues/1987)
-<<<<<<< HEAD
-- Add ConditionNotMet signal and state - [#2017](https://github.com/PrefectHQ/prefect/pull/2017)
-=======
+- Add ConditionNotMet signal and state - [#2017](https://github.com/PrefectHQ/prefect/issues/2017)
 - Add `extra_loggers` logging configuration for non-Prefect logs in stdout and cloud - [#2010](https://github.com/PrefectHQ/prefect/pull/2010)
->>>>>>> 0e80ee0a
 
 ### Task Library
 
@@ -28,11 +25,8 @@
 ### Fixes
 
 - Ensure `ifelse` casts its condition to `bool` prior to evaluation - [#1991](https://github.com/PrefectHQ/prefect/pull/1991)
-<<<<<<< HEAD
 - Allow ControlFlow switch to be used back-to-back - [#2017](https://github.com/PrefectHQ/prefect/pull/2017)
-=======
 - Do not perform `ast.literal_eval` on cpu and memory task_definition kwargs for Fargate Agent - [#2010](https://github.com/PrefectHQ/prefect/pull/2010)
->>>>>>> 0e80ee0a
 
 ### Deprecations
 
