# Changelog

## Unreleased <Badge text="beta" type="success"/>

These changes are available in the [master branch](https://github.com/PrefectHQ/prefect).

### Features

- None

### Enhancements

<<<<<<< HEAD
- Allow for min and max workers to be specified in `DaskKubernetesEnvironment` - [#1338](https://github.com/PrefectHQ/prefect/pulls/1338)
=======
- Introduce configurable default for storage class on Flows - [#1044](https://github.com/PrefectHQ/prefect/issues/1044)
>>>>>>> a21c6268

### Task Library

- None

### Fixes

- Fixes issue with Docker storage not respecting user-provided image names - [#1335](https://github.com/PrefectHQ/prefect/pull/1335)

### Deprecations

- None

### Breaking Changes

- Rename `CloudEnvironment` to `DaskKubernetesEnvironment` - [#1250](https://github.com/PrefectHQ/prefect/issues/1250)

### Contributors

- None


## 0.6.1 <Badge text="beta" type="success"/>

Released August 8, 2019

### Features

- Introduce new `flows.checkpointing` configuration setting for checkpointing Tasks in local execution - [#1283](https://github.com/PrefectHQ/prefect/pull/1283)
- Introduce new, flexible `Schedule` objects - [#1320](https://github.com/PrefectHQ/prefect/pull/1320)

### Enhancements

- Allow passing of custom headers in `Client` calls - [#1255](https://github.com/PrefectHQ/prefect/pull/1255)
- Autogenerate informative names and tags for Docker images built for Flow storage - [#1237](https://github.com/PrefectHQ/prefect/issues/1237)
- Allow mixed-case configuration keys (environment variables are interpolated as lowercase) - [#1288](https://github.com/PrefectHQ/prefect/issues/1288)
- Ensure state handler errors are logged informatively - [#1326](https://github.com/PrefectHQ/prefect/issues/1326)

### Task Library

- Add `BigQueryLoadGoogleCloudStorage` task for loading data into BigQuery from Google Cloud Storage [#1317](https://github.com/PrefectHQ/prefect/pull/1317)

### Fixes

- Fix issue with logs not always arriving in long-standing Dask clusters - [#1244](https://github.com/PrefectHQ/prefect/pull/1244)
- Fix issue with `BuildImage` docker task not actually running to completion - [#1243](https://github.com/PrefectHQ/prefect/issues/1243)
- Fix `run --logs` CLI command not exiting on flow run finished state - [#1319](https://github.com/PrefectHQ/prefect/pull/1319)

### Deprecations

- `OneTimeSchedule` and `UnionSchedule` are deprecated, but remain callable as convenience functions - [#1320](https://github.com/PrefectHQ/prefect/pull/1320)
- Old-style schedules can be deserialized as new-style schedules, but support will eventually be dropped - [#1320](https://github.com/PrefectHQ/prefect/pull/1320)

### Breaking Changes

- `prefect.Client.graphql()` and `prefect.Client.post()` now use an explicit keyword, not `**kwargs`, for variables or parameters - [#1259](https://github.com/PrefectHQ/prefect/pull/1259)
- `auth add` CLI command replaced with `auth login` - [#1319](https://github.com/PrefectHQ/prefect/pull/1319)

### Contributors

- None


## 0.6.0 <Badge text="beta" type="success"/>

Released July 16, 2019

### Features

- Add the Prefect CLI for working with core objects both locally and in cloud - [#1059](https://github.com/PrefectHQ/prefect/pull/1059)
- Add RemoteEnvironment for simple executor based executions - [#1215](https://github.com/PrefectHQ/prefect/pull/1215)
- Add the ability to share caches across Tasks and Flows - [#1222](https://github.com/PrefectHQ/prefect/pull/1222)
- Add the ability to submit tasks to specific dask workers for task / worker affinity - [#1229](https://github.com/PrefectHQ/prefect/pull/1229)

### Enhancements

- Refactor mapped caching to be independent of order - [#1082](https://github.com/PrefectHQ/prefect/issues/1082)
- Refactor caching to allow for caching across multiple runs - [#1082](https://github.com/PrefectHQ/prefect/issues/1082)
- Allow for custom secret names in Result Handlers - [#1098](https://github.com/PrefectHQ/prefect/issues/1098)
- Have `execute cloud-flow` CLI immediately set the flow run state to `Failed` if environment fails - [#1122](https://github.com/PrefectHQ/prefect/pull/1122)
- Validate configuration objects on initial load - [#1136](https://github.com/PrefectHQ/prefect/pull/1136)
- Add `auto_generated` property to Tasks for convenient filtering - [#1135](https://github.com/PrefectHQ/prefect/pull/1135)
- Disable dask work-stealing in Kubernetes via scheduler config - [#1166](https://github.com/PrefectHQ/prefect/pull/1166)
- Implement backoff retry settings on Client calls - [#1187](https://github.com/PrefectHQ/prefect/pull/1187)
- Explicitly set Dask keys for a better Dask visualization experience - [#1218](https://github.com/PrefectHQ/prefect/issues/1218)
- Implement a local cache which persists for the duration of a Python session - [#1221](https://github.com/PrefectHQ/prefect/issues/1221)
- Implement in-process retries for Cloud Tasks which request retry in less than one minute - [#1228](https://github.com/PrefectHQ/prefect/pull/1228)
- Support `Client.login()` with API tokens - [#1240](https://github.com/PrefectHQ/prefect/pull/1240)
- Add live log streaming for `prefect run cloud` command - [#1241](https://github.com/PrefectHQ/prefect/pull/1241)

### Task Library

- Add task to trigger AWS Step function workflow [#1012](https://github.com/PrefectHQ/prefect/issues/1012)
- Add task to copy files within Google Cloud Storage - [#1206](https://github.com/PrefectHQ/prefect/pull/1206)
- Add task for downloading files from Dropbox - [#1205](https://github.com/PrefectHQ/prefect/pull/1205)

### Fixes

- Fix issue with mapped caching in Prefect Cloud - [#1096](https://github.com/PrefectHQ/prefect/pull/1096)
- Fix issue with Result Handlers deserializing incorrectly in Cloud - [#1112](https://github.com/PrefectHQ/prefect/issues/1112)
- Fix issue caused by breaking change in `marshmallow==3.0.0rc7` - [#1151](https://github.com/PrefectHQ/prefect/pull/1151)
- Fix issue with passing results to Prefect signals - [#1163](https://github.com/PrefectHQ/prefect/issues/1163)
- Fix issue with `flow.update` not preserving mapped edges - [#1164](https://github.com/PrefectHQ/prefect/issues/1164)
- Fix issue with Parameters and Context not being raw dictionaries - [#1186](https://github.com/PrefectHQ/prefect/issues/1186)
- Fix issue with asynchronous, long-running mapped retries in Prefect Cloud - [#1208](https://github.com/PrefectHQ/prefect/pull/1208)
- Fix issue with automatically applied collections to task call arguments when using the imperative API - [#1211](https://github.com/PrefectHQ/prefect/issues/1211)

### Breaking Changes

- The CLI command `prefect execute-flow` and `prefect execute-cloud-flow` no longer exist - [#1059](https://github.com/PrefectHQ/prefect/pull/1059)
- The `slack_notifier` state handler now uses a `webhook_secret` kwarg to pull the URL from a Secret - [#1075](https://github.com/PrefectHQ/prefect/issues/1075)
- Use GraphQL for Cloud logging - [#1193](https://github.com/PrefectHQ/prefect/pull/1193)
- Remove the `CloudResultHandler` default result handler - [#1198](https://github.com/PrefectHQ/prefect/pull/1198)
- Rename `LocalStorage` to `Local` - [#1236](https://github.com/PrefectHQ/prefect/pull/1236)

### Contributors

- [Kwangyoun Jung](https://github.com/initialkommit)
- [Anes Benmerzoug](https://github.com/AnesBenmerzoug)

## 0.5.4 <Badge text="beta" type="success"/>

Released May 28, 2019

### Features

- Add new `UnionSchedule` for combining multiple schedules, allowing for complex schedule specifications - [#428](https://github.com/PrefectHQ/prefect/issues/428)
- Allow for Cloud users to securely pull Docker images from private registries - [#1028](https://github.com/PrefectHQ/prefect/pull/1028)

### Enhancements


- Add `prefect_version` kwarg to `Docker` storage for controlling the version of prefect installed into your containers - [#1010](https://github.com/PrefectHQ/prefect/pull/1010), [#533](https://github.com/PrefectHQ/prefect/issues/533)
- Warn users if their Docker storage base image uses a different python version than their local machine - [#999](https://github.com/PrefectHQ/prefect/issues/999)
- Add flow run id to k8s labels on Cloud Environment jobs / pods for easier filtering in deployment - [#1016](https://github.com/PrefectHQ/prefect/pull/1016)
- Allow for `SlackTask` to pull the Slack webhook URL from a custom named Secret - [#1023](https://github.com/PrefectHQ/prefect/pull/1023)
- Raise informative errors when Docker storage push / pull fails - [#1029](https://github.com/PrefectHQ/prefect/issues/1029)
- Standardized `__repr__`s for various classes, to remove inconsistencies - [#617](https://github.com/PrefectHQ/prefect/issues/617)
- Allow for use of local images in Docker storage - [#1052](https://github.com/PrefectHQ/prefect/pull/1052)
- Allow for doc tests and doc generation to run without installing `all_extras` - [#1057](https://github.com/PrefectHQ/prefect/issues/1057)

### Task Library

- Add task for creating new branches in a GitHub repository - [#1011](https://github.com/PrefectHQ/prefect/pull/1011)
- Add tasks to create, delete, invoke, and list AWS Lambda functions [#1009](https://github.com/PrefectHQ/prefect/issues/1009)
- Add tasks for integration with spaCy pipelines [#1018](https://github.com/PrefectHQ/prefect/issues/1018)
- Add tasks for querying Postgres database [#1022](https://github.com/PrefectHQ/prefect/issues/1022)
- Add task for waiting on a Docker container to run and optionally raising for nonzero exit code - [#1061](https://github.com/PrefectHQ/prefect/pull/1061)
- Add tasks for communicating with Redis [#1021](https://github.com/PrefectHQ/prefect/issues/1021)

### Fixes

- Ensure that state change handlers are called even when unexpected initialization errors occur - [#1015](https://github.com/PrefectHQ/prefect/pull/1015)
- Fix an issue where a mypy assert relied on an unavailable import - [#1034](https://github.com/PrefectHQ/prefect/pull/1034)
- Fix an issue where user configurations were loaded after config interpolation had already taken place - [#1037](https://github.com/PrefectHQ/prefect/pull/1037)
- Fix an issue with saving a flow visualization to a file from a notebook - [#1056](https://github.com/PrefectHQ/prefect/pull/1056)
- Fix an issue in which mapped tasks incorrectly tried to run when their upstream was skipped - [#1068](https://github.com/PrefectHQ/prefect/issues/1068)
- Fix an issue in which mapped tasks were not using their caches locally - [#1067](https://github.com/PrefectHQ/prefect/issues/1067)

### Breaking Changes

- Changed the signature of `configuration.load_configuration()` - [#1037](https://github.com/PrefectHQ/prefect/pull/1037)
- Local Secrets now raise `ValueError`s when not found in context - [#1047](https://github.com/PrefectHQ/prefect/pull/1047)

### Contributors

- [Zach Angell](https://github.com/zangell44)
- [Nanda H Krishna](https://nandahkrishna.me)
- [Brett Naul](https://github.com/bnaul)
- [Jeremiah Lewis](https://github.com/jlewis91)
- [Dave Hirschfeld](https://github.com/dhirschfeld)

## 0.5.3 <Badge text="beta" type="success"/>

Released May 7, 2019

### Features

- Add new `Storage` and `Environment` specifications - [#936](https://github.com/PrefectHQ/prefect/pull/936), [#956](https://github.com/PrefectHQ/prefect/pull/956)

### Enhancements

- Flow now has optional `storage` keyword - [#936](https://github.com/PrefectHQ/prefect/pull/936)
- Flow `environment` argument now defaults to a `CloudEnvironment` - [#936](https://github.com/PrefectHQ/prefect/pull/936)
- `Queued` states accept `start_time` arguments - [#955](https://github.com/PrefectHQ/prefect/pull/955)
- Add new `Bytes` and `Memory` storage classes for local testing - [#956](https://github.com/PrefectHQ/prefect/pull/956), [#961](https://github.com/PrefectHQ/prefect/pull/961)
- Add new `LocalEnvironment` execution environment for local testing - [#957](https://github.com/PrefectHQ/prefect/pull/957)
- Add new `Aborted` state for Flow runs which are cancelled by users - [#959](https://github.com/PrefectHQ/prefect/issues/959)
- Added an `execute-cloud-flow` CLI command for working with cloud deployed flows - [#971](https://github.com/PrefectHQ/prefect/pull/971)
- Add new `flows.run_on_schedule` configuration option for affecting the behavior of `flow.run` - [#972](https://github.com/PrefectHQ/prefect/issues/972)
- Allow for Tasks with `manual_only` triggers to be root tasks - [#667](https://github.com/PrefectHQ/prefect/issues/667)
- Allow compression of serialized flows [#993](https://github.com/PrefectHQ/prefect/pull/993)
- Allow for serialization of user written result handlers - [#623](https://github.com/PrefectHQ/prefect/issues/623)
- Allow for state to be serialized in certain triggers and cache validators - [#949](https://github.com/PrefectHQ/prefect/issues/949)
- Add new `filename` keyword to `flow.visualize` for automatically saving visualizations - [#1001](https://github.com/PrefectHQ/prefect/issues/1001)
- Add new `LocalStorage` option for storing Flows locally - [#1006](https://github.com/PrefectHQ/prefect/pull/1006)

### Task Library

- None

### Fixes

- Fix Docker storage not pulling correct flow path - [#968](https://github.com/PrefectHQ/prefect/pull/968)
- Fix `run_flow` loading to decode properly by use cloudpickle - [#978](https://github.com/PrefectHQ/prefect/pull/978)
- Fix Docker storage for handling flow names with spaces and weird characters - [#969](https://github.com/PrefectHQ/prefect/pull/969)
- Fix non-deterministic issue with mapping in the DaskExecutor - [#943](https://github.com/PrefectHQ/prefect/issues/943)

### Breaking Changes

- Remove `flow.id` and `task.id` attributes - [#940](https://github.com/PrefectHQ/prefect/pull/940)
- Removed old WIP environments - [#936](https://github.com/PrefectHQ/prefect/pull/936)
  (_Note_: Changes from [#936](https://github.com/PrefectHQ/prefect/pull/936) regarding environments don't break any Prefect code because environments weren't used yet outside of Cloud.)
- Update `flow.deploy` and `client.deploy` to use `set_schedule_active` kwarg to match Cloud - [#991](https://github.com/PrefectHQ/prefect/pull/991)
- Removed `Flow.generate_local_task_ids()` - [#992](#https://github.com/PrefectHQ/prefect/pull/992)

### Contributors

- None

## 0.5.2 <Badge text="beta" type="success"/>

Released April 19, 2019

### Features

- Implement two new triggers that allow for specifying bounds on the number of failures or successes - [#933](https://github.com/PrefectHQ/prefect/issues/933)

### Enhancements

- `DaskExecutor(local_processes=True)` supports timeouts - [#886](https://github.com/PrefectHQ/prefect/issues/886)
- Calling `Secret.get()` from within a Flow context raises an informative error - [#927](https://github.com/PrefectHQ/prefect/issues/927)
- Add new keywords to `Task.set_upstream` and `Task.set_downstream` for handling keyed and mapped dependencies - [#823](https://github.com/PrefectHQ/prefect/issues/823)
- Downgrade default logging level to "INFO" from "DEBUG" - [#935](https://github.com/PrefectHQ/prefect/pull/935)
- Add start times to queued states - [#937](https://github.com/PrefectHQ/prefect/pull/937)
- Add `is_submitted` to states - [#944](https://github.com/PrefectHQ/prefect/pull/944)
- Introduce new `ClientFailed` state - [#938](https://github.com/PrefectHQ/prefect/issues/938)

### Task Library

- Add task for sending Slack notifications via Prefect Slack App - [#932](https://github.com/PrefectHQ/prefect/issues/932)

### Fixes

- Fix issue with timeouts behaving incorrectly with unpickleable objects - [#886](https://github.com/PrefectHQ/prefect/issues/886)
- Fix issue with Flow validation being performed even when eager validation was turned off - [#919](https://github.com/PrefectHQ/prefect/issues/919)
- Fix issue with downstream tasks with `all_failed` triggers running if an upstream Client call fails in Cloud - [#938](https://github.com/PrefectHQ/prefect/issues/938)

### Breaking Changes

- Remove `prefect make user config` from cli commands - [#904](https://github.com/PrefectHQ/prefect/issues/904)
- Change `set_schedule_active` keyword in Flow deployments to `set_schedule_inactive` to match Cloud - [#941](https://github.com/PrefectHQ/prefect/pull/941)

### Contributors

- None

## 0.5.1 <Badge text="beta" type="success"/>

Released April 4, 2019

### Features

- API reference documentation is now versioned - [#270](https://github.com/PrefectHQ/prefect/issues/270)
- Add `S3ResultHandler` for handling results to / from S3 buckets - [#879](https://github.com/PrefectHQ/prefect/pull/879)
- Add ability to use `Cached` states across flow runs in Cloud - [#885](https://github.com/PrefectHQ/prefect/pull/885)

### Enhancements

- Bump to latest version of `pytest` (4.3) - [#814](https://github.com/PrefectHQ/prefect/issues/814)
- `Client.deploy` accepts optional `build` kwarg for avoiding building Flow environment - [#876](https://github.com/PrefectHQ/prefect/pull/876)
- Bump `distributed` to 1.26.1 for enhanced security features - [#878](https://github.com/PrefectHQ/prefect/pull/878)
- Local secrets automatically attempt to load secrets as JSON - [#883](https://github.com/PrefectHQ/prefect/pull/883)
- Add task logger to context for easily creating custom logs during task runs - [#884](https://github.com/PrefectHQ/prefect/issues/884)

### Task Library

- Add `ParseRSSFeed` for parsing a remote RSS feed - [#856](https://github.com/PrefectHQ/prefect/pull/856)
- Add tasks for working with Docker containers and imaged - [#864](https://github.com/PrefectHQ/prefect/pull/864)
- Add task for creating a BigQuery table - [#895](https://github.com/PrefectHQ/prefect/pull/895)

### Fixes

- Only checkpoint tasks if running in cloud - [#839](https://github.com/PrefectHQ/prefect/pull/839), [#854](https://github.com/PrefectHQ/prefect/pull/854)
- Adjusted small flake8 issues for names, imports, and comparisons - [#849](https://github.com/PrefectHQ/prefect/pull/849)
- Fix bug preventing `flow.run` from properly using cached tasks - [#861](https://github.com/PrefectHQ/prefect/pull/861)
- Fix tempfile usage in `flow.visualize` so that it runs on Windows machines - [#858](https://github.com/PrefectHQ/prefect/issues/858)
- Fix issue caused by Python 3.5.2 bug for Python 3.5.2 compatibility - [#857](https://github.com/PrefectHQ/prefect/issues/857)
- Fix issue in which `GCSResultHandler` was not pickleable - [#879](https://github.com/PrefectHQ/prefect/pull/879)
- Fix issue with automatically converting callables and dicts to tasks - [#894](https://github.com/PrefectHQ/prefect/issues/894)

### Breaking Changes

- Change the call signature of `Dict` task from `run(**task_results)` to `run(keys, values)` - [#894](https://github.com/PrefectHQ/prefect/issues/894)

### Contributors

- [ColCarroll](https://github.com/ColCarroll)
- [dhirschfeld](https://github.com/dhirschfeld)
- [BasPH](https://github.com/BasPH)
- [Miloš Garunović](https://github.com/milosgarunovic)
- [Nash Taylor](https://github.com/ntaylorwss)

## 0.5.0 <Badge text="beta" type="success"/>

Released March 24, 2019

### Features

- Add `checkpoint` option for individual `Task`s, as well as a global `checkpoint` config setting for storing the results of Tasks using their result handlers - [#649](https://github.com/PrefectHQ/prefect/pull/649)
- Add `defaults_from_attrs` decorator to easily construct `Task`s whose attributes serve as defaults for `Task.run` - [#293](https://github.com/PrefectHQ/prefect/issues/293)
- Environments follow new hierarchy (PIN-3) - [#670](https://github.com/PrefectHQ/prefect/pull/670)
- Add `OneTimeSchedule` for one-time execution at a specified time - [#680](https://github.com/PrefectHQ/prefect/pull/680)
- `flow.run` is now a blocking call which will run the Flow, on its schedule, and execute full state-based execution (including retries) - [#690](https://github.com/PrefectHQ/prefect/issues/690)
- Pre-populate `prefect.context` with various formatted date strings during execution - [#704](https://github.com/PrefectHQ/prefect/pull/704)
- Add ability to overwrite task attributes such as "name" when calling tasks in the functional API - [#717](https://github.com/PrefectHQ/prefect/issues/717)
- Release Prefect Core under the Apache 2.0 license - [#762](https://github.com/PrefectHQ/prefect/pull/762)

### Enhancements

- Refactor all `State` objects to store fully hydrated `Result` objects which track information about how results should be handled - [#612](https://github.com/PrefectHQ/prefect/pull/612), [#616](https://github.com/PrefectHQ/prefect/pull/616)
- Add `google.cloud.storage` as an optional extra requirement so that the `GCSResultHandler` can be exposed better - [#626](https://github.com/PrefectHQ/prefect/pull/626)
- Add a `start_time` check for Scheduled flow runs, similar to the one for Task runs - [#605](https://github.com/PrefectHQ/prefect/issues/605)
- Project names can now be specified for deployments instead of IDs - [#633](https://github.com/PrefectHQ/prefect/pull/633)
- Add a `createProject` mutation function to the client - [#633](https://github.com/PrefectHQ/prefect/pull/633)
- Add timestamp to auto-generated API docs footer - [#639](https://github.com/PrefectHQ/prefect/pull/639)
- Refactor `Result` interface into `Result` and `SafeResult` - [#649](https://github.com/PrefectHQ/prefect/pull/649)
- The `manual_only` trigger will pass if `resume=True` is found in context, which indicates that a `Resume` state was passed - [#664](https://github.com/PrefectHQ/prefect/issues/664)
- Added DockerOnKubernetes environment (PIN-3) - [#670](https://github.com/PrefectHQ/prefect/pull/670)
- Added Prefect docker image (PIN-3) - [#670](https://github.com/PrefectHQ/prefect/pull/670)
- `defaults_from_attrs` now accepts a splatted list of arguments - [#676](https://github.com/PrefectHQ/prefect/issues/676)
- Add retry functionality to `flow.run(on_schedule=True)` for local execution - [#680](https://github.com/PrefectHQ/prefect/pull/680)
- Add `helper_fns` keyword to `ShellTask` for pre-populating helper functions to commands - [#681](https://github.com/PrefectHQ/prefect/pull/681)
- Convert a few DEBUG level logs to INFO level logs - [#682](https://github.com/PrefectHQ/prefect/issues/682)
- Added DaskOnKubernetes environment (PIN-3) - [#695](https://github.com/PrefectHQ/prefect/pull/695)
- Load `context` from Cloud when running flows - [#699](https://github.com/PrefectHQ/prefect/pull/699)
- Add `Queued` state - [#705](https://github.com/PrefectHQ/prefect/issues/705)
- `flow.serialize()` will always serialize its environment, regardless of `build` - [#696](https://github.com/PrefectHQ/prefect/issues/696)
- `flow.deploy()` now raises an informative error if your container cannot deserialize the Flow - [#711](https://github.com/PrefectHQ/prefect/issues/711)
- Add `_MetaState` as a parent class for states that modify other states - [#726](https://github.com/PrefectHQ/prefect/pull/726)
- Add `flow` keyword argument to `Task.set_upstream()` and `Task.set_downstream()` - [#749](https://github.com/PrefectHQ/prefect/pull/749)
- Add `is_retrying()` helper method to all `State` objects - [#753](https://github.com/PrefectHQ/prefect/pull/753)
- Allow for state handlers which return `None` - [#753](https://github.com/PrefectHQ/prefect/pull/753)
- Add daylight saving time support for `CronSchedule` - [#729](https://github.com/PrefectHQ/prefect/pull/729)
- Add `idempotency_key` and `context` arguments to `Client.create_flow_run` - [#757](https://github.com/PrefectHQ/prefect/issues/757)
- Make `EmailTask` more secure by pulling credentials from secrets - [#706](https://github.com/PrefectHQ/prefect/issues/706)

### Task Library

- Add `GCSUpload` and `GCSDownload` for uploading / retrieving string data to / from Google Cloud Storage - [#673](https://github.com/PrefectHQ/prefect/pull/673)
- Add `BigQueryTask` and `BigQueryInsertTask` for executing queries against BigQuery tables and inserting data - [#678](https://github.com/PrefectHQ/prefect/pull/678), [#685](https://github.com/PrefectHQ/prefect/pull/685)
- Add `FilterTask` for filtering out lists of results - [#637](https://github.com/PrefectHQ/prefect/issues/637)
- Add `S3Download` and `S3Upload` for interacting with data stored on AWS S3 - [#692](https://github.com/PrefectHQ/prefect/issues/692)
- Add `AirflowTask` and `AirflowTriggerDAG` tasks to the task library for running individual Airflow tasks / DAGs - [#735](https://github.com/PrefectHQ/prefect/issues/735)
- Add `OpenGitHubIssue` and `CreateGitHubPR` tasks for interacting with GitHub repositories - [#771](https://github.com/PrefectHQ/prefect/pull/771)
- Add Kubernetes tasks for deployments, jobs, pods, and services - [#779](https://github.com/PrefectHQ/prefect/pull/779)
- Add Airtable tasks - [#803](https://github.com/PrefectHQ/prefect/pull/803)
- Add Twitter tasks - [#803](https://github.com/PrefectHQ/prefect/pull/803)
- Add `GetRepoInfo` for pulling GitHub repository information - [#816](https://github.com/PrefectHQ/prefect/pull/816)

### Fixes

- Fix edge case in doc generation in which some `Exception`s' call signature could not be inspected - [#513](https://github.com/PrefectHQ/prefect/issues/513)
- Fix bug in which exceptions raised within flow runner state handlers could not be sent to Cloud - [#628](https://github.com/PrefectHQ/prefect/pull/628)
- Fix issue wherein heartbeats were not being called on a fixed interval - [#669](https://github.com/PrefectHQ/prefect/pull/669)
- Fix issue wherein code blocks inside of method docs couldn't use `**kwargs` - [#658](https://github.com/PrefectHQ/prefect/issues/658)
- Fix bug in which Prefect-generated Keys for S3 buckets were not properly converted to strings - [#698](https://github.com/PrefectHQ/prefect/pull/698)
- Fix next line after Docker Environment push/pull from overwriting progress bar - [#702](https://github.com/PrefectHQ/prefect/pull/702)
- Fix issue with `JinjaTemplate` not being pickleable - [#710](https://github.com/PrefectHQ/prefect/pull/710)
- Fix issue with creating secrets from JSON documents using the Core Client - [#715](https://github.com/PrefectHQ/prefect/pull/715)
- Fix issue with deserialization of JSON secrets unnecessarily calling `json.loads` - [#716](https://github.com/PrefectHQ/prefect/pull/716)
- Fix issue where `IntervalSchedules` didn't respect daylight saving time after serialization - [#729](https://github.com/PrefectHQ/prefect/pull/729)

### Breaking Changes

- Remove the `BokehRunner` and associated webapp - [#609](https://github.com/PrefectHQ/prefect/issues/609)
- Rename `ResultHandler` methods from `serialize` / `deserialize` to `write` / `read` - [#612](https://github.com/PrefectHQ/prefect/pull/612)
- Refactor all `State` objects to store fully hydrated `Result` objects which track information about how results should be handled - [#612](https://github.com/PrefectHQ/prefect/pull/612), [#616](https://github.com/PrefectHQ/prefect/pull/616)
- `Client.create_flow_run` now returns a string instead of a `GraphQLResult` object to match the API of `deploy` - [#630](https://github.com/PrefectHQ/prefect/pull/630)
- `flow.deploy` and `client.deploy` require a `project_name` instead of an ID - [#633](https://github.com/PrefectHQ/prefect/pull/633)
- Upstream state results now take precedence for task inputs over `cached_inputs` - [#591](https://github.com/PrefectHQ/prefect/issues/591)
- Rename `Match` task (used inside control flow) to `CompareValue` - [#638](https://github.com/PrefectHQ/prefect/pull/638)
- `Client.graphql()` now returns a response with up to two keys (`data` and `errors`). Previously the `data` key was automatically selected - [#642](https://github.com/PrefectHQ/prefect/pull/642)
- `ContainerEnvironment` was changed to `DockerEnvironment` - [#670](https://github.com/PrefectHQ/prefect/pull/670)
- The environment `from_file` was moved to `utilities.environments` - [#670](https://github.com/PrefectHQ/prefect/pull/670)
- Removed `start_tasks` argument from `FlowRunner.run()` and `check_upstream` argument from `TaskRunner.run()` - [#672](https://github.com/PrefectHQ/prefect/pull/672)
- Remove support for Python 3.4 - [#671](https://github.com/PrefectHQ/prefect/issues/671)
- `flow.run` is now a blocking call which will run the Flow, on its schedule, and execute full state-based execution (including retries) - [#690](https://github.com/PrefectHQ/prefect/issues/690)
- Remove `make_return_failed_handler` as `flow.run` now returns all task states - [#693](https://github.com/PrefectHQ/prefect/pull/693)
- Refactor Airflow migration tools into a single `AirflowTask` in the task library for running individual Airflow tasks - [#735](https://github.com/PrefectHQ/prefect/issues/735)
- `name` is now required on all Flow objects - [#732](https://github.com/PrefectHQ/prefect/pull/732)
- Separate installation "extras" packages into multiple, smaller extras - [#739](https://github.com/PrefectHQ/prefect/issues/739)
- `Flow.parameters()` always returns a set of parameters - [#756](https://github.com/PrefectHQ/prefect/pull/756)

## 0.4.1 <Badge text="beta" type="success"/>

Released January 31, 2019

### Features

- Add ability to run scheduled flows locally via `on_schedule` kwarg in `flow.run()` - [#519](https://github.com/PrefectHQ/prefect/issues/519)
- Allow tasks to specify their own result handlers, ensure inputs and outputs are stored only when necessary, and ensure no raw data is sent to the database - [#587](https://github.com/PrefectHQ/prefect/pull/587)

### Enhancements

- Allow for building `ContainerEnvironment`s locally without pushing to registry - [#514](https://github.com/PrefectHQ/prefect/issues/514)
- Make mapping more robust when running children tasks multiple times - [#541](https://github.com/PrefectHQ/prefect/pull/541)
- Always prefer `cached_inputs` over upstream states, if available - [#546](https://github.com/PrefectHQ/prefect/pull/546)
- Add hooks to `FlowRunner.initialize_run()` for manipulating task states and contexts - [#548](https://github.com/PrefectHQ/prefect/pull/548)
- Improve state-loading strategy for Prefect Cloud - [#555](https://github.com/PrefectHQ/prefect/issues/555)
- Introduce `on_failure` kwarg to Tasks and Flows for user-friendly failure callbacks - [#551](https://github.com/PrefectHQ/prefect/issues/551)
- Include `scheduled_start_time` in context for Flow runs - [#524](https://github.com/PrefectHQ/prefect/issues/524)
- Add GitHub PR template - [#542](https://github.com/PrefectHQ/prefect/pull/542)
- Allow flows to be deployed to Prefect Cloud without a project id - [#571](https://github.com/PrefectHQ/prefect/pull/571)
- Introduce serialization schemas for ResultHandlers - [#572](https://github.com/PrefectHQ/prefect/issues/572)
- Add new `metadata` attribute to States for managing user-generated results - [#573](https://github.com/PrefectHQ/prefect/issues/573)
- Add new 'JSONResultHandler' for serializing small bits of data without external storage - [#576](https://github.com/PrefectHQ/prefect/issues/576)
- Use `JSONResultHandler` for all Parameter caching - [#590](https://github.com/PrefectHQ/prefect/pull/590)

### Fixes

- Fixed `flow.deploy()` attempting to access a nonexistent string attribute - [#503](https://github.com/PrefectHQ/prefect/pull/503)
- Ensure all logs make it to the logger service in deployment - [#508](https://github.com/PrefectHQ/prefect/issues/508), [#552](https://github.com/PrefectHQ/prefect/issues/552)
- Fix a situation where `Paused` tasks would be treated as `Pending` and run - [#535](https://github.com/PrefectHQ/prefect/pull/535)
- Ensure errors raised in state handlers are trapped appropriately in Cloud Runners - [#554](https://github.com/PrefectHQ/prefect/pull/554)
- Ensure unexpected errors raised in FlowRunners are robustly handled - [#568](https://github.com/PrefectHQ/prefect/pull/568)
- Fixed non-deterministic errors in mapping caused by clients resolving futures of other clients - [#569](https://github.com/PrefectHQ/prefect/pull/569)
- Older versions of Prefect will now ignore fields added by newer versions when deserializing objects - [#583](https://github.com/PrefectHQ/prefect/pull/583)
- Result handler failures now result in clear task run failures - [#575](https://github.com/PrefectHQ/prefect/issues/575)
- Fix issue deserializing old states with empty metadata - [#590](https://github.com/PrefectHQ/prefect/pull/590)
- Fix issue serializing `cached_inputs` - [#594](https://github.com/PrefectHQ/prefect/pull/594)

### Breaking Changes

- Move `prefect.client.result_handlers` to `prefect.engine.result_handlers` - [#512](https://github.com/PrefectHQ/prefect/pull/512)
- Removed `inputs` kwarg from `TaskRunner.run()` - [#546](https://github.com/PrefectHQ/prefect/pull/546)
- Moves the `start_task_ids` argument from `FlowRunner.run()` to `Environment.run()` - [#544](https://github.com/PrefectHQ/prefect/issues/544), [#545](https://github.com/PrefectHQ/prefect/pull/545)
- Convert `timeout` kwarg from `timedelta` to `integer` - [#540](https://github.com/PrefectHQ/prefect/issues/540)
- Remove `timeout` kwarg from `executor.wait` - [#569](https://github.com/PrefectHQ/prefect/pull/569)
- Serialization of States will _ignore_ any result data that hasn't been processed - [#581](https://github.com/PrefectHQ/prefect/pull/581)
- Removes `VersionedSchema` in favor of implicit versioning: serializers will ignore unknown fields and the `create_object` method is responsible for recreating missing ones - [#583](https://github.com/PrefectHQ/prefect/pull/583)
- Convert and rename `CachedState` to a successful state named `Cached`, and also remove the superfluous `cached_result` attribute - [#586](https://github.com/PrefectHQ/prefect/issues/586)

## 0.4.0 <Badge text="beta" type="success"/>

Released January 8, 2019

### Features

- Add support for Prefect Cloud - [#374](https://github.com/PrefectHQ/prefect/pull/374), [#406](https://github.com/PrefectHQ/prefect/pull/406), [#473](https://github.com/PrefectHQ/prefect/pull/473), [#491](https://github.com/PrefectHQ/prefect/pull/491)
- Add versioned serialization schemas for `Flow`, `Task`, `Parameter`, `Edge`, `State`, `Schedule`, and `Environment` objects - [#310](https://github.com/PrefectHQ/prefect/pull/310), [#318](https://github.com/PrefectHQ/prefect/pull/318), [#319](https://github.com/PrefectHQ/prefect/pull/319), [#340](https://github.com/PrefectHQ/prefect/pull/340)
- Add ability to provide `ResultHandler`s for storing private result data - [#391](https://github.com/PrefectHQ/prefect/pull/391), [#394](https://github.com/PrefectHQ/prefect/pull/394), [#430](https://github.com/PrefectHQ/prefect/pull/430/)
- Support depth-first execution of mapped tasks and tracking of both the static "parent" and dynamic "children" via `Mapped` states - [#485](https://github.com/PrefectHQ/prefect/pull/485)

### Enhancements

- Add new `TimedOut` state for task execution timeouts - [#255](https://github.com/PrefectHQ/prefect/issues/255)
- Use timezone-aware dates throughout Prefect - [#325](https://github.com/PrefectHQ/prefect/pull/325)
- Add `description` and `tags` arguments to `Parameters` - [#318](https://github.com/PrefectHQ/prefect/pull/318)
- Allow edge `key` checks to be skipped in order to create "dummy" flows from metadata - [#319](https://github.com/PrefectHQ/prefect/pull/319)
- Add new `names_only` keyword to `flow.parameters` - [#337](https://github.com/PrefectHQ/prefect/pull/337)
- Add utility for building GraphQL queries and simple schemas from Python objects - [#342](https://github.com/PrefectHQ/prefect/pull/342)
- Add links to downloadable Jupyter notebooks for all tutorials - [#212](https://github.com/PrefectHQ/prefect/issues/212)
- Add `to_dict` convenience method for `DotDict` class - [#341](https://github.com/PrefectHQ/prefect/issues/341)
- Refactor requirements to a custom `ini` file specification - [#347](https://github.com/PrefectHQ/prefect/pull/347)
- Refactor API documentation specification to `toml` file - [#361](https://github.com/PrefectHQ/prefect/pull/361)
- Add new SQLite tasks for basic SQL scripting and querying - [#291](https://github.com/PrefectHQ/prefect/issues/291)
- Executors now pass `map_index` into the `TaskRunner`s - [#373](https://github.com/PrefectHQ/prefect/pull/373)
- All schedules support `start_date` and `end_date` parameters - [#375](https://github.com/PrefectHQ/prefect/pull/375)
- Add `DateTime` marshmallow field for timezone-aware serialization - [#378](https://github.com/PrefectHQ/prefect/pull/378)
- Adds ability to put variables into context via the config - [#381](https://github.com/PrefectHQ/prefect/issues/381)
- Adds new `client.deploy` method for adding new flows to the Prefect Cloud - [#388](https://github.com/PrefectHQ/prefect/issues/388)
- Add `id` attribute to `Task` class - [#416](https://github.com/PrefectHQ/prefect/issues/416)
- Add new `Resume` state for resuming from `Paused` tasks - [#435](https://github.com/PrefectHQ/prefect/issues/435)
- Add support for heartbeats - [#436](https://github.com/PrefectHQ/prefect/issues/436)
- Add new `Submitted` state for signaling that `Scheduled` tasks have been handled - [#445](https://github.com/PrefectHQ/prefect/issues/445)
- Add ability to add custom environment variables and copy local files into `ContainerEnvironment`s - [#453](https://github.com/PrefectHQ/prefect/issues/453)
- Add `set_secret` method to Client for creating and setting the values of user secrets - [#452](https://github.com/PrefectHQ/prefect/issues/452)
- Refactor runners into `CloudTaskRunner` and `CloudFlowRunner` classes - [#431](https://github.com/PrefectHQ/prefect/issues/431)
- Added functions for loading default `engine` classes from config - [#477](https://github.com/PrefectHQ/prefect/pull/477)

### Fixes

- Fixed issue with `GraphQLResult` reprs - [#374](https://github.com/PrefectHQ/prefect/pull/374)
- `CronSchedule` produces expected results across daylight savings time transitions - [#375](https://github.com/PrefectHQ/prefect/pull/375)
- `utilities.serialization.Nested` properly respects `marshmallow.missing` values - [#398](https://github.com/PrefectHQ/prefect/pull/398)
- Fixed issue in capturing unexpected mapping errors during task runs - [#409](https://github.com/PrefectHQ/prefect/pull/409)
- Fixed issue in `flow.visualize()` so that mapped flow states can be passed and colored - [#387](https://github.com/PrefectHQ/prefect/issues/387)
- Fixed issue where `IntervalSchedule` was serialized at "second" resolution, not lower - [#427](https://github.com/PrefectHQ/prefect/pull/427)
- Fixed issue where `SKIP` signals were preventing multiple layers of mapping - [#455](https://github.com/PrefectHQ/prefect/issues/455)
- Fixed issue with multi-layer mapping in `flow.visualize()` - [#454](https://github.com/PrefectHQ/prefect/issues/454)
- Fixed issue where Prefect Cloud `cached_inputs` weren't being used locally - [#434](https://github.com/PrefectHQ/prefect/issues/434)
- Fixed issue where `Config.set_nested` would have an error if the provided key was nested deeper than an existing terminal key - [#479](https://github.com/PrefectHQ/prefect/pull/479)
- Fixed issue where `state_handlers` were not called for certain signals - [#494](https://github.com/PrefectHQ/prefect/pull/494)

### Breaking Changes

- Remove `NoSchedule` and `DateSchedule` schedule classes - [#324](https://github.com/PrefectHQ/prefect/pull/324)
- Change `serialize()` method to use schemas rather than custom dict - [#318](https://github.com/PrefectHQ/prefect/pull/318)
- Remove `timestamp` property from `State` classes - [#305](https://github.com/PrefectHQ/prefect/pull/305)
- Remove the custom JSON encoder library at `prefect.utilities.json` - [#336](https://github.com/PrefectHQ/prefect/pull/336)
- `flow.parameters` now returns a set of parameters instead of a dictionary - [#337](https://github.com/PrefectHQ/prefect/pull/337)
- Renamed `to_dotdict` -> `as_nested_dict` - [#339](https://github.com/PrefectHQ/prefect/pull/339)
- Moved `prefect.utilities.collections.GraphQLResult` to `prefect.utilities.graphql.GraphQLResult` - [#371](https://github.com/PrefectHQ/prefect/pull/371)
- `SynchronousExecutor` now does _not_ do depth first execution for mapped tasks - [#373](https://github.com/PrefectHQ/prefect/pull/373)
- Renamed `prefect.utilities.serialization.JSONField` -> `JSONCompatible`, removed its `max_size` feature, and no longer automatically serialize payloads as strings - [#376](https://github.com/PrefectHQ/prefect/pull/376)
- Renamed `prefect.utilities.serialization.NestedField` -> `Nested` - [#376](https://github.com/PrefectHQ/prefect/pull/376)
- Renamed `prefect.utilities.serialization.NestedField.dump_fn` -> `NestedField.value_selection_fn` for clarity - [#377](https://github.com/PrefectHQ/prefect/pull/377)
- Local secrets are now pulled from `secrets` in context instead of `_secrets` - [#382](https://github.com/PrefectHQ/prefect/pull/382)
- Remove Task and Flow descriptions, Flow project & version attributes - [#383](https://github.com/PrefectHQ/prefect/issues/383)
- Changed `Schedule` parameter from `on_or_after` to `after` - [#396](https://github.com/PrefectHQ/prefect/issues/396)
- Environments are immutable and return `dict` keys instead of `str`; some arguments for `ContainerEnvironment` are removed - [#398](https://github.com/PrefectHQ/prefect/pull/398)
- `environment.run()` and `environment.build()`; removed the `flows` CLI and replaced it with a top-level CLI command, `prefect run` - [#400](https://github.com/PrefectHQ/prefect/pull/400)
- The `set_temporary_config` utility now accepts a single dict of multiple config values, instead of just a key/value pair, and is located in `utilities.configuration` - [#401](https://github.com/PrefectHQ/prefect/pull/401)
- Bump `click` requirement to 7.0, which changes underscores to hyphens at CLI - [#409](https://github.com/PrefectHQ/prefect/pull/409)
- `IntervalSchedule` rejects intervals of less than one minute - [#427](https://github.com/PrefectHQ/prefect/pull/427)
- `FlowRunner` returns a `Running` state, not a `Pending` state, when flows do not finish - [#433](https://github.com/PrefectHQ/prefect/pull/433)
- Remove the `task_contexts` argument from `FlowRunner.run()` - [#440](https://github.com/PrefectHQ/prefect/pull/440)
- Remove the leading underscore from Prefect-set context keys - [#446](https://github.com/PrefectHQ/prefect/pull/446)
- Removed throttling tasks within the local cluster - [#470](https://github.com/PrefectHQ/prefect/pull/470)
- Even `start_tasks` will not run before their state's `start_time` (if the state is `Scheduled`) - [#474](https://github.com/PrefectHQ/prefect/pull/474)
- `DaskExecutor`'s "processes" keyword argument was renamed "local_processes" - [#477](https://github.com/PrefectHQ/prefect/pull/477)
- Removed the `mapped` and `map_index` kwargs from `TaskRunner.run()`. These values are now inferred automatically - [#485](https://github.com/PrefectHQ/prefect/pull/485)
- The `upstream_states` dictionary used by the Runners only includes `State` values, not lists of `States`. The use case that required lists of `States` is now covered by the `Mapped` state. - [#485](https://github.com/PrefectHQ/prefect/pull/485)

## 0.3.3 <Badge text="alpha" type="warn"/>

Released October 30, 2018

### Features

- Refactor `FlowRunner` and `TaskRunner` into a modular `Runner` pipelines - [#260](https://github.com/PrefectHQ/prefect/pull/260), [#267](https://github.com/PrefectHQ/prefect/pull/267)
- Add configurable `state_handlers` for `FlowRunners`, `Flows`, `TaskRunners`, and `Tasks` - [#264](https://github.com/PrefectHQ/prefect/pull/264), [#267](https://github.com/PrefectHQ/prefect/pull/267)
- Add gmail and slack notification state handlers w/ tutorial - [#274](https://github.com/PrefectHQ/prefect/pull/274), [#294](https://github.com/PrefectHQ/prefect/pull/294)

### Enhancements

- Add a new method `flow.get_tasks()` for easily filtering flow tasks by attribute - [#242](https://github.com/PrefectHQ/prefect/pull/242)
- Add new `JinjaTemplate` for easily rendering jinja templates - [#200](https://github.com/PrefectHQ/prefect/issues/200)
- Add new `PAUSE` signal for halting task execution - [#246](https://github.com/PrefectHQ/prefect/pull/246)
- Add new `Paused` state corresponding to `PAUSE` signal, and new `pause_task` utility - [#251](https://github.com/PrefectHQ/prefect/issues/251)
- Add ability to timeout task execution for all executors except `DaskExecutor(processes=True)` - [#240](https://github.com/PrefectHQ/prefect/issues/240)
- Add explicit unit test to check Black formatting (Python 3.6+) - [#261](https://github.com/PrefectHQ/prefect/pull/261)
- Add ability to set local secrets in user config file - [#231](https://github.com/PrefectHQ/prefect/issues/231), [#274](https://github.com/PrefectHQ/prefect/pull/274)
- Add `is_skipped()` and `is_scheduled()` methods for `State` objects - [#266](https://github.com/PrefectHQ/prefect/pull/266), [#278](https://github.com/PrefectHQ/prefect/pull/278)
- Adds `now()` as a default `start_time` for `Scheduled` states - [#278](https://github.com/PrefectHQ/prefect/pull/278)
- `Signal` classes now pass arguments to underlying `State` objects - [#279](https://github.com/PrefectHQ/prefect/pull/279)
- Run counts are tracked via `Retrying` states - [#281](https://github.com/PrefectHQ/prefect/pull/281)

### Fixes

- Flow consistently raises if passed a parameter that doesn't exist - [#149](https://github.com/PrefectHQ/prefect/issues/149)

### Breaking Changes

- Renamed `scheduled_time` -> `start_time` in `Scheduled` state objects - [#278](https://github.com/PrefectHQ/prefect/pull/278)
- `TaskRunner.check_for_retry` no longer checks for `Retry` states without `start_time` set - [#278](https://github.com/PrefectHQ/prefect/pull/278)
- Swapped the position of `result` and `message` attributes in State initializations, and started storing caught exceptions as results - [#283](https://github.com/PrefectHQ/prefect/issues/283)

## 0.3.2 <Badge text="alpha" type="warn"/>

Released October 2, 2018

### Features

- Local parallelism with `DaskExecutor` - [#151](https://github.com/PrefectHQ/prefect/issues/151), [#186](https://github.com/PrefectHQ/prefect/issues/186)
- Resource throttling based on `tags` - [#158](https://github.com/PrefectHQ/prefect/issues/158), [#186](https://github.com/PrefectHQ/prefect/issues/186)
- `Task.map` for mapping tasks - [#186](https://github.com/PrefectHQ/prefect/issues/186)
- Added `AirFlow` utility for importing Airflow DAGs as Prefect Flows - [#232](https://github.com/PrefectHQ/prefect/pull/232)

### Enhancements

- Use Netlify to deploy docs - [#156](https://github.com/prefecthq/prefect/issues/156)
- Add changelog - [#153](https://github.com/prefecthq/prefect/issues/153)
- Add `ShellTask` - [#150](https://github.com/prefecthq/prefect/issues/150)
- Base `Task` class can now be run as a dummy task - [#191](https://github.com/PrefectHQ/prefect/pull/191)
- New `return_failed` keyword to `flow.run()` for returning failed tasks - [#205](https://github.com/PrefectHQ/prefect/pull/205)
- some minor changes to `flow.visualize()` for visualizing mapped tasks and coloring nodes by state - [#202](https://github.com/PrefectHQ/prefect/issues/202)
- Added new `flow.replace()` method for swapping out tasks within flows - [#230](https://github.com/PrefectHQ/prefect/pull/230)
- Add `debug` kwarg to `DaskExecutor` for optionally silencing dask logs - [#209](https://github.com/PrefectHQ/prefect/issues/209)
- Update `BokehRunner` for visualizing mapped tasks - [#220](https://github.com/PrefectHQ/prefect/issues/220)
- Env var configuration settings are typed - [#204](https://github.com/PrefectHQ/prefect/pull/204)
- Implement `map` functionality for the `LocalExecutor` - [#233](https://github.com/PrefectHQ/prefect/issues/233)

### Fixes

- Fix issue with Versioneer not picking up git tags - [#146](https://github.com/prefecthq/prefect/issues/146)
- `DotDicts` can have non-string keys - [#193](https://github.com/prefecthq/prefect/issues/193)
- Fix unexpected behavior in assigning tags using contextmanagers - [#190](https://github.com/PrefectHQ/prefect/issues/190)
- Fix bug in initialization of Flows with only `edges` - [#225](https://github.com/PrefectHQ/prefect/pull/225)
- Remove "bottleneck" when creating pipelines of mapped tasks - [#224](https://github.com/PrefectHQ/prefect/pull/224)

### Breaking Changes

- Runner refactor - [#221](https://github.com/PrefectHQ/prefect/pull/221)
- Cleaned up signatures of `TaskRunner` methods - [#171](https://github.com/prefecthq/prefect/issues/171)
- Locally, Python 3.4 users can not run the more advanced parallel executors (`DaskExecutor`) [#186](https://github.com/PrefectHQ/prefect/issues/186)

## 0.3.1 <Badge text="alpha" type="warn"/>

Released September 6, 2018

### Features

- Support for user configuration files - [#195](https://github.com/PrefectHQ/prefect/pull/195)

### Enhancements

- None

### Fixes

- Let DotDicts accept non-string keys - [#193](https://github.com/PrefectHQ/prefect/pull/193), [#194](https://github.com/PrefectHQ/prefect/pull/194)

### Breaking Changes

- None

## 0.3.0 <Badge text="alpha" type="warn"/>

Released August 20, 2018

### Features

- BokehRunner - [#104](https://github.com/prefecthq/prefect/issues/104), [#128](https://github.com/prefecthq/prefect/issues/128)
- Control flow: `ifelse`, `switch`, and `merge` - [#92](https://github.com/prefecthq/prefect/issues/92)
- Set state from `reference_tasks` - [#95](https://github.com/prefecthq/prefect/issues/95), [#137](https://github.com/prefecthq/prefect/issues/137)
- Add flow `Registry` - [#90](https://github.com/prefecthq/prefect/issues/90)
- Output caching with various `cache_validators` - [#84](https://github.com/prefecthq/prefect/issues/84), [#107](https://github.com/prefecthq/prefect/issues/107)
- Dask executor - [#82](https://github.com/prefecthq/prefect/issues/82), [#86](https://github.com/prefecthq/prefect/issues/86)
- Automatic input caching for retries, manual-only triggers - [#78](https://github.com/prefecthq/prefect/issues/78)
- Functional API for `Flow` definition
- `State` classes
- `Signals` to transmit `State`

### Enhancements

- Add custom syntax highlighting to docs - [#141](https://github.com/prefecthq/prefect/issues/141)
- Add `bind()` method for tasks to call without copying - [#132](https://github.com/prefecthq/prefect/issues/132)
- Cache expensive flow graph methods - [#125](https://github.com/prefecthq/prefect/issues/125)
- Docker environments - [#71](https://github.com/prefecthq/prefect/issues/71)
- Automatic versioning via Versioneer - [#70](https://github.com/prefecthq/prefect/issues/70)
- `TriggerFail` state - [#67](https://github.com/prefecthq/prefect/issues/67)
- State classes - [#59](https://github.com/prefecthq/prefect/issues/59)

### Fixes

- None

### Breaking Changes

- None<|MERGE_RESOLUTION|>--- conflicted
+++ resolved
@@ -10,11 +10,8 @@
 
 ### Enhancements
 
-<<<<<<< HEAD
+- Introduce configurable default for storage class on Flows - [#1044](https://github.com/PrefectHQ/prefect/issues/1044)
 - Allow for min and max workers to be specified in `DaskKubernetesEnvironment` - [#1338](https://github.com/PrefectHQ/prefect/pulls/1338)
-=======
-- Introduce configurable default for storage class on Flows - [#1044](https://github.com/PrefectHQ/prefect/issues/1044)
->>>>>>> a21c6268
 
 ### Task Library
 
