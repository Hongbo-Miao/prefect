from typing import List
from uuid import UUID
from fastapi.param_functions import Body

import pendulum
import sqlalchemy as sa
from fastapi import Depends, HTTPException, Path, Response, status

from prefect.orion import models, schemas
from prefect.orion.api import dependencies
from prefect.orion.utilities.server import OrionRouter

router = OrionRouter(prefix="/flows", tags=["Flows"])


@router.post("/")
async def create_flow(
    flow: schemas.actions.FlowCreate,
    response: Response,
    session: sa.orm.Session = Depends(dependencies.get_session),
) -> schemas.core.Flow:
    """Gracefully creates a new flow from the provided schema. If a flow with the
    same name already exists, the existing flow is returned.
    """
    now = pendulum.now("UTC")
    model = await models.flows.create_flow(session=session, flow=flow)
    if model.created >= now:
        response.status_code = status.HTTP_201_CREATED
    return model


<<<<<<< HEAD
@router.patch("/{id}")
async def update_flow(
    flow: schemas.actions.FlowUpdate,
    flow_id: UUID = Path(..., description="The flow id", alias="id"),
    session: sa.orm.Session = Depends(dependencies.get_session),
) -> schemas.core.Flow:
    """
    Updates a flow
    """
    await models.flows.update_flow(session=session, flow=flow, flow_id=flow_id)
    flow = await models.flows.read_flow(session=session, flow_id=flow_id)
    if not flow:
        raise HTTPException(
            status_code=status.HTTP_404_NOT_FOUND, detail="Flow not found"
        )
    return flow


# must be defined before `GET /:id`
=======
>>>>>>> 27e225d8
@router.get("/count")
async def count_flows(
    flows: schemas.filters.FlowFilter = None,
    flow_runs: schemas.filters.FlowRunFilter = None,
    task_runs: schemas.filters.TaskRunFilter = None,
    session: sa.orm.Session = Depends(dependencies.get_session),
) -> int:
    """
    Count flows
    """
    return await models.flows.count_flows(
        session=session,
        flow_filter=flows,
        flow_run_filter=flow_runs,
        task_run_filter=task_runs,
    )


@router.get("/name/{name}")
async def read_flow_by_name(
    name: str = Path(..., description="The name of the flow"),
    session: sa.orm.Session = Depends(dependencies.get_session),
) -> schemas.core.Flow:
    """
    Get a flow by name
    """
    flow = await models.flows.read_flow_by_name(session=session, name=name)
    if not flow:
        raise HTTPException(status_code=404, detail="Flow not found")
    return flow


@router.get("/{id}")
async def read_flow(
    flow_id: UUID = Path(..., description="The flow id", alias="id"),
    session: sa.orm.Session = Depends(dependencies.get_session),
) -> schemas.core.Flow:
    """
    Get a flow by id
    """
    flow = await models.flows.read_flow(session=session, flow_id=flow_id)
    if not flow:
        raise HTTPException(
            status_code=status.HTTP_404_NOT_FOUND, detail="Flow not found"
        )
    return flow


@router.get("/")
async def read_flows(
    pagination: schemas.filters.Pagination = Depends(),
    flows: schemas.filters.FlowFilter = None,
    flow_runs: schemas.filters.FlowRunFilter = None,
    task_runs: schemas.filters.TaskRunFilter = None,
    session: sa.orm.Session = Depends(dependencies.get_session),
) -> List[schemas.core.Flow]:
    """
    Query for flows
    """
    return await models.flows.read_flows(
        session=session,
        flow_filter=flows,
        flow_run_filter=flow_runs,
        task_run_filter=task_runs,
        offset=pagination.offset,
        limit=pagination.limit,
    )


@router.delete("/{id}", status_code=status.HTTP_204_NO_CONTENT)
async def delete_flow(
    flow_id: UUID = Path(..., description="The flow id", alias="id"),
    session: sa.orm.Session = Depends(dependencies.get_session),
):
    """
    Delete a flow by id
    """
    result = await models.flows.delete_flow(session=session, flow_id=flow_id)
    if not result:
        raise HTTPException(
            status_code=status.HTTP_404_NOT_FOUND, detail="Flow not found"
        )
    return result<|MERGE_RESOLUTION|>--- conflicted
+++ resolved
@@ -29,7 +29,6 @@
     return model
 
 
-<<<<<<< HEAD
 @router.patch("/{id}")
 async def update_flow(
     flow: schemas.actions.FlowUpdate,
@@ -49,8 +48,6 @@
 
 
 # must be defined before `GET /:id`
-=======
->>>>>>> 27e225d8
 @router.get("/count")
 async def count_flows(
     flows: schemas.filters.FlowFilter = None,
