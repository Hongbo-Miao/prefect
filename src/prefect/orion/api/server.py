"""
Defines the Orion FastAPI app.
"""

import asyncio
from functools import partial
import os
from typing import List, Optional

from fastapi import Depends, FastAPI, Request, status
from fastapi.responses import JSONResponse
from fastapi.encoders import jsonable_encoder
from fastapi.middleware.cors import CORSMiddleware
from fastapi.openapi.utils import get_openapi
from fastapi.staticfiles import StaticFiles
from fastapi.exceptions import RequestValidationError
from fastapi.exception_handlers import http_exception_handler
from starlette.exceptions import HTTPException as StarletteHTTPException

import prefect
from prefect import settings
from prefect.orion import api, services
from prefect.logging import get_logger

TITLE = "Prefect Orion"
API_TITLE = "Prefect Orion API"
UI_TITLE = "Prefect Orion UI"
API_VERSION = prefect.__version__

logger = get_logger("orion")


class SPAStaticFiles(StaticFiles):
    # This class overrides the get_response method
    # to ensure that when a resource isn't found the application still
    # returns the index.html file. This is required for SPAs
    # since in-app routing is handled by a single html file.
    async def get_response(self, path: str, scope):
        response = await super().get_response(path, scope)
        if response.status_code == 404:
            response = await super().get_response("./index.html", scope)
        return response


def create_orion_api(
    router_prefix: Optional[str] = "",
    include_admin_router: Optional[bool] = True,
    dependencies: Optional[List[Depends]] = None,
    health_check_path: str = "/health",
) -> FastAPI:
    """
    Create a FastAPI app that includes the Orion API

    Args:
        router_prefix: a prefix to apply to all included routers
        include_admin_router: whether or not to include admin routes, these routes
            have can take desctructive actions like resetting the database
        dependencies: a list of global dependencies to add to each Orion router
        health_check_path: the health check route path

    Returns:
        a FastAPI app that serves the Orion API
    """
    api_app = FastAPI(title=API_TITLE)

    @api_app.get(health_check_path)
    async def health_check():
        return True

    # api routers
<<<<<<< HEAD
    api_app.include_router(api.admin.router)
    api_app.include_router(api.data.router)
    api_app.include_router(api.flows.router)
    api_app.include_router(api.flow_runs.router)
    api_app.include_router(api.task_runs.router)
    api_app.include_router(api.flow_run_states.router)
    api_app.include_router(api.task_run_states.router)
    api_app.include_router(api.deployments.router)
    api_app.include_router(api.saved_searches.router)
    api_app.include_router(api.logs.router)
    api_app.include_router(api.concurrency_limits.router)

    # API app custom error handling
    @api_app.exception_handler(RequestValidationError)
=======
    api_app.include_router(
        api.data.router, prefix=router_prefix, dependencies=dependencies
    )
    api_app.include_router(
        api.flows.router, prefix=router_prefix, dependencies=dependencies
    )
    api_app.include_router(
        api.flow_runs.router, prefix=router_prefix, dependencies=dependencies
    )
    api_app.include_router(
        api.task_runs.router, prefix=router_prefix, dependencies=dependencies
    )
    api_app.include_router(
        api.flow_run_states.router, prefix=router_prefix, dependencies=dependencies
    )
    api_app.include_router(
        api.task_run_states.router, prefix=router_prefix, dependencies=dependencies
    )
    api_app.include_router(
        api.deployments.router, prefix=router_prefix, dependencies=dependencies
    )
    api_app.include_router(
        api.saved_searches.router, prefix=router_prefix, dependencies=dependencies
    )
    api_app.include_router(
        api.logs.router, prefix=router_prefix, dependencies=dependencies
    )

    if include_admin_router:
        api_app.include_router(
            api.admin.router, prefix=router_prefix, dependencies=dependencies
        )

    # custom error handling
>>>>>>> f6fb41dd
    async def validation_exception_handler(
        request: Request, exc: RequestValidationError
    ):
        """Provide a detailed message for request validation errors."""
        return JSONResponse(
            status_code=status.HTTP_422_UNPROCESSABLE_ENTITY,
            content=jsonable_encoder(
                {
                    "exception_message": "Invalid request received.",
                    "exception_detail": exc.errors(),
                    "request_body": exc.body,
                }
            ),
        )

    async def custom_http_exception_handler(
        request: Request, exc: StarletteHTTPException
    ):
        """Log a detailed exception for internal server errors before returning."""
        logger.error(f"Encountered exception in request:", exc_info=True)
        # pass to fastapi's default error handling
        return await http_exception_handler(request=request, exc=exc)

    api_app.add_exception_handler(RequestValidationError, validation_exception_handler)
    api_app.add_exception_handler(StarletteHTTPException, custom_http_exception_handler)

    return api_app


def create_app() -> FastAPI:
    """Create an FastAPI app that includes the Orion API and UI"""

    app = FastAPI(title=TITLE, version=API_VERSION)
    api_app = create_orion_api()
    ui_app = FastAPI(title=UI_TITLE)

    # middleware
    app.add_middleware(
        CORSMiddleware,
        allow_origins=["*"],
        allow_methods=["*"],
        allow_headers=["*"],
    )

    api_app.mount(
        "/static",
        StaticFiles(
            directory=os.path.join(
                os.path.dirname(os.path.realpath(__file__)), "static"
            )
        ),
        name="static",
    )

    app.mount("/api", app=api_app)
    if os.path.exists(prefect.__ui_static_path__) and settings.orion.ui.enabled:
        ui_app.mount(
            "/",
            SPAStaticFiles(directory=prefect.__ui_static_path__, html=True),
            name="ui_root",
        )
        app.mount("/", app=ui_app, name="ui")
    else:
        pass

    def openapi():
        """
        Convenience method for extracting the user facing OpenAPI schema from the API app.

        This method is attached to the global public app for easy access.
        """
        partial_schema = get_openapi(
            title=API_TITLE,
            version=API_VERSION,
            routes=api_app.routes,
        )
        new_schema = partial_schema.copy()
        new_schema["paths"] = {}
        for path, value in partial_schema["paths"].items():
            new_schema["paths"][f"/api{path}"] = value

        new_schema["info"]["x-logo"] = {"url": "static/prefect-logo-mark-gradient.png"}
        return new_schema

    app.openapi = openapi

    @app.on_event("startup")
    async def start_services():
        """Start additional services when the Orion API starts up."""
        if settings.orion.services.run_in_app:
            loop = asyncio.get_running_loop()
            service_instances = [
                services.scheduler.Scheduler(),
                services.late_runs.MarkLateRuns(),
            ]
            app.state.services = {
                service: loop.create_task(service.start())
                for service in service_instances
            }

            for service, task in app.state.services.items():
                logger.info(f"{service.name} service scheduled to start in-app")
                task.add_done_callback(partial(on_service_exit, service))
        else:
            logger.info(
                "In-app services have been disabled and will need to be run separately."
            )
            app.state.services = None

    @app.on_event("shutdown")
    async def wait_for_service_shutdown():
        """Ensure services are stopped before the Orion API shuts down."""
        if app.state.services:
            await asyncio.gather(*[service.stop() for service in app.state.services])
            try:
                await asyncio.gather(
                    *[task.stop() for task in app.state.services.values()]
                )
            except Exception as exc:
                # `on_service_exit` should handle logging exceptions on exit
                pass

    def on_service_exit(service, task):
        """
        Added as a callback for completion of services to log exit
        """
        try:
            # Retrieving the result will raise the exception
            task.result()
        except Exception:
            logger.error(f"{service.name} service failed!", exc_info=True)
        else:
            logger.info(f"{service.name} service stopped!")

    return app


app = create_app()<|MERGE_RESOLUTION|>--- conflicted
+++ resolved
@@ -68,22 +68,6 @@
         return True
 
     # api routers
-<<<<<<< HEAD
-    api_app.include_router(api.admin.router)
-    api_app.include_router(api.data.router)
-    api_app.include_router(api.flows.router)
-    api_app.include_router(api.flow_runs.router)
-    api_app.include_router(api.task_runs.router)
-    api_app.include_router(api.flow_run_states.router)
-    api_app.include_router(api.task_run_states.router)
-    api_app.include_router(api.deployments.router)
-    api_app.include_router(api.saved_searches.router)
-    api_app.include_router(api.logs.router)
-    api_app.include_router(api.concurrency_limits.router)
-
-    # API app custom error handling
-    @api_app.exception_handler(RequestValidationError)
-=======
     api_app.include_router(
         api.data.router, prefix=router_prefix, dependencies=dependencies
     )
@@ -110,6 +94,9 @@
     )
     api_app.include_router(
         api.logs.router, prefix=router_prefix, dependencies=dependencies
+    )
+    api_app.include_router(
+        api.concurrency_limits.router, prefix=router_prefix, dependencies=dependencies
     )
 
     if include_admin_router:
@@ -118,7 +105,6 @@
         )
 
     # custom error handling
->>>>>>> f6fb41dd
     async def validation_exception_handler(
         request: Request, exc: RequestValidationError
     ):
