import asyncio
import datetime
from typing import List, Set, Union

import pendulum
import pytz
from croniter import croniter
from dateutil import rrule, tz as dateutil_tz
from pydantic import Field, conint, validator

from prefect.orion.utilities.schemas import PrefectBaseModel

MAX_ITERATIONS = 10000


class IntervalSchedule(PrefectBaseModel):
    class Config:
        exclude_none = True

    interval: datetime.timedelta
    timezone: str = Field(None, example="America/New_York")
    anchor_date: datetime.datetime = None

    @validator("interval")
    def interval_must_be_positive(cls, v):
        if v.total_seconds() <= 0:
            raise ValueError("The interval must be positive")
        return v

    @validator("timezone")
    def valid_timezone(cls, v):
        if v and v not in pendulum.tz.timezones:
            raise ValueError(f'Invalid timezone: "{v}"')
        return v

    @validator("anchor_date", pre=True, always=True)
    def default_anchor_with_timezone(cls, v, *, values, **kwargs):
        if v and values["timezone"]:
            raise ValueError("Specify an anchor date or a timezone, but not both.")
        return v or pendulum.datetime(2020, 1, 1, tz=values.get("timezone") or "UTC")

    async def get_dates(
        self,
        n: int = None,
        start: datetime.datetime = None,
        end: datetime.datetime = None,
    ) -> List[datetime.datetime]:
        """Retrieves dates from the schedule. Up to 10,000 candidate dates are checked
        following the start date.

        Args:
            n (int): The number of dates to generate
            start (datetime.datetime, optional): The first returned date will be on or after
                this date. Defaults to None.
            end (datetime.datetime, optional): The maximum scheduled date to return

        Returns:
            List[pendulum.DateTime]: a list of dates
        """
        if start is None:
            start = pendulum.now(self.timezone or "UTC")
        if n is None:
            # if an end was supplied, we do our best to supply all matching dates (up to MAX_ITERATIONS)
            if end is not None:
                n = MAX_ITERATIONS
            else:
                n = 1

        # compute the offset between the anchor date and the start date to jump to the next date
        offset = (
            start - self.anchor_date
        ).total_seconds() / self.interval.total_seconds()
        next_date = pendulum.instance(self.anchor_date).add(
            seconds=self.interval.total_seconds() * int(offset)
        )

        # break the interval into `days` and `seconds` because pendulum
        # will handle DST boundaries properly if days are provided, but not
        # if we add `total seconds`. Therefore, `next_date + self.interval`
        # fails while `next_date.add(days=days, seconds=seconds)` works.
        interval_days = self.interval.days
        interval_seconds = self.interval.total_seconds() - (
            interval_days * 24 * 60 * 60
        )

        # daylight savings time boundaries can create a situation where the next date is before
        # the start date, so we advance it if necessary
        while next_date < start:
            next_date = next_date.add(days=interval_days, seconds=interval_seconds)

        counter = 0
        dates = set()

        while True:

<<<<<<< HEAD
            # check filters
            if self.filters.apply_filters(next_date):
                next_date = self.adjustments.apply_adjustments(next_date)
                # if the end date was exceeded, exit
                if end and next_date > end:
                    break

                # check for duplicates; weird things can happen with DST
                if next_date not in dates:
                    dates.add(next_date)
=======
            # if the end date was exceeded, exit
            if end and next_date > end:
                break

            dates.append(next_date)
>>>>>>> 29798624

            # if enough dates have been collected or enough attempts were made, exit
            if len(dates) >= n or counter > MAX_ITERATIONS:
                break

            counter += 1

            next_date = next_date.add(days=interval_days, seconds=interval_seconds)

            # yield event loop control
            await asyncio.sleep(0)

        return sorted(dates)


class CronSchedule(PrefectBaseModel):
    """
    Cron schedule

    NOTE: If the timezone is a DST-observing one, then the schedule will adjust
    itself appropriately. Cron's rules for DST are based on schedule times, not
    intervals. This means that an hourly cron schedule will fire on every new
    schedule hour, not every elapsed hour; for example, when clocks are set back
    this will result in a two-hour pause as the schedule will fire *the first
    time* 1am is reached and *the first time* 2am is reached, 120 minutes later.
    Longer schedules, such as one that fires at 9am every morning, will
    automatically adjust for DST.

    Args:
        cron (str): a valid cron string
        timezone (str): a valid timezone string
        day_or (bool, optional): Control how croniter handles `day` and `day_of_week` entries.
            Defaults to True, matching cron which connects those values using OR.
            If the switch is set to False, the values are connected using AND. This behaves like
            fcron and enables you to e.g. define a job that executes each 2nd friday of a month
            by setting the days of month and the weekday.

    """

    cron: str = Field(..., example="0 0 * * *")
    timezone: str = Field(None, example="America/New_York")
    day_or: bool = Field(
        True,
        description="Control croniter behavior for handling day and day_of_week entries.",
    )

    @validator("timezone")
    def valid_timezone(cls, v):
        if v and v not in pendulum.tz.timezones:
            raise ValueError(f'Invalid timezone: "{v}"')
        return v

    @validator("cron")
    def valid_cron_string(cls, v):
        if not croniter.is_valid(v):
            raise ValueError(f'Invalid cron string: "{v}"')
        return v

    async def get_dates(
        self,
        n: int = None,
        start: datetime.datetime = None,
        end: datetime.datetime = None,
    ) -> List[datetime.datetime]:
        """Retrieves dates from the schedule. Up to 10,000 candidate dates are checked
        following the start date.

        Args:
            n (int): The number of dates to generate
            start (datetime.datetime, optional): The first returned date will be on or after
                this date. Defaults to the current date.
            end (datetime.datetime, optional): No returned date will exceed this date.

        Returns:
            List[pendulum.DateTime]: a list of dates
        """
        if start is None:
            start = pendulum.now(self.timezone or "UTC")

        if n is None:
            # if an end was supplied, we do our best to supply all matching dates (up to MAX_ITERATIONS)
            if end is not None:
                n = MAX_ITERATIONS
            else:
                n = 1

        elif self.timezone:
            start = start.in_tz(self.timezone)

        # subtract one second from the start date, so that croniter returns it
        # as an event (if it meets the cron criteria)
        start = start.subtract(seconds=1)

        # croniter's DST logic interferes with all other datetime libraries except pytz
        start_localized = pytz.timezone(start.tz.name).localize(
            datetime.datetime(
                year=start.year,
                month=start.month,
                day=start.day,
                hour=start.hour,
                minute=start.minute,
                second=start.second,
                microsecond=start.microsecond,
            )
        )

        # Respect microseconds by rounding up
        if start_localized.microsecond > 0:
            start_localized += datetime.timedelta(seconds=1)

        cron = croniter(self.cron, start_localized, day_or=self.day_or)  # type: ignore
        dates = set()
        counter = 0

        while True:

            next_date = pendulum.instance(cron.get_next(datetime.datetime))
            # if the end date was exceeded, exit
            if end and next_date > end:
                break
            # check for duplicates; weird things can happen with DST
            if next_date not in dates:
                dates.add(next_date)

            # if enough dates have been collected or enough attempts were made, exit
            if len(dates) >= n or counter > MAX_ITERATIONS:
                break

            counter += 1

            # yield event loop control
            await asyncio.sleep(0)

        return sorted(dates)


class RRuleSchedule(PrefectBaseModel):
    """
    RRule schedule, based on the iCalendar standard
    ([RFC 5545](https://datatracker.ietf.org/doc/html/rfc5545)) as
    implemented in `dateutils.rrule`.

    RRules are appropriate for any kind of calendar-date manipulation, including
    irregular intervals, repetition, exclusions, week day or day-of-month
    adjustments, and more.

    Note that as a calendar-oriented standard, `RRuleSchedules` are sensitive to
    to the initial timezone provided. A 9am daily schedule with a daylight savings
    time-aware start date will maintain a local 9am time through DST boundaries;
    a 9am daily schedule with a UTC start date will maintain a 9am UTC time.
    """

    rrule: str
    timezone: str = Field(None, example="America/New_York")

    @classmethod
    def from_rrule(cls, rrule: rrule.rrule):
        if rrule._dtstart.tzinfo is not None:
            timezone = rrule._dtstart.tzinfo.name
        else:
            timezone = "UTC"
        # convert dtstart to UTC because rrule doesn't handle timezones
        # rrule = rrule.replace(dtstart=pendulum.instance(rrule._dtstart).in_tz("UTC"))
        return RRuleSchedule(rrule=str(rrule), timezone=timezone)

    def to_rrule(self):
        """
        Since rrule doesn't properly serialize/deserialize timezones, we localize dates here
        """
        rrule_obj = rrule.rrulestr(self.rrule, cache=True)
        kwargs = dict(
            dtstart=rrule_obj._dtstart.replace(tzinfo=dateutil_tz.gettz(self.timezone))
        )
        if rrule_obj._until:
            kwargs.update(
                until=rrule_obj._until.replace(tzinfo=dateutil_tz.gettz(self.timezone)),
            )
        return rrule_obj.replace(**kwargs)

    @validator("timezone", always=True)
    def valid_timezone(cls, v):
        if v and v not in pendulum.tz.timezones:
            raise ValueError(f'Invalid timezone: "{v}"')
        elif v is None:
            return "UTC"
        return v

    async def get_dates(
        self,
        n: int = None,
        start: datetime.datetime = None,
        end: datetime.datetime = None,
    ) -> List[datetime.datetime]:
        """Retrieves dates from the schedule. Up to 10,000 candidate dates are checked
        following the start date.

        Args:
            n (int): The number of dates to generate
            start (datetime.datetime, optional): The first returned date will be on or after
                this date. Defaults to the current date.
            end (datetime.datetime, optional): No returned date will exceed this date.

        Returns:
            List[pendulum.DateTime]: a list of dates
        """
        if start is None:
            start = pendulum.now(self.timezone or "UTC")
        else:
            start = start.in_tz(self.timezone)

        if n is None:
            # if an end was supplied, we do our best to supply all matching dates (up to MAX_ITERATIONS)
            if end is not None:
                n = MAX_ITERATIONS
            else:
                n = 1

        dates = set()
        counter = 0

        # pass count = None to account for discrepancies with duplicates around DST boundaries
        for next_date in self.to_rrule().xafter(start, count=None, inc=True):

            next_date = pendulum.instance(next_date).in_tz(self.timezone)

            # if the end date was exceeded, exit
            if end and next_date > end:
                break

            # check for duplicates; weird things can happen with DST
            if next_date not in dates:
                dates.add(next_date)

            # if enough dates have been collected or enough attempts were made, exit
            if len(dates) >= n or counter > MAX_ITERATIONS:
                break

            counter += 1

            # yield event loop control
            await asyncio.sleep(0)

        return sorted(dates)


SCHEDULE_TYPES = Union[IntervalSchedule, CronSchedule, RRuleSchedule]<|MERGE_RESOLUTION|>--- conflicted
+++ resolved
@@ -93,24 +93,13 @@
 
         while True:
 
-<<<<<<< HEAD
-            # check filters
-            if self.filters.apply_filters(next_date):
-                next_date = self.adjustments.apply_adjustments(next_date)
-                # if the end date was exceeded, exit
-                if end and next_date > end:
-                    break
-
-                # check for duplicates; weird things can happen with DST
-                if next_date not in dates:
-                    dates.add(next_date)
-=======
             # if the end date was exceeded, exit
             if end and next_date > end:
                 break
 
-            dates.append(next_date)
->>>>>>> 29798624
+            # check for duplicates; weird things can happen with DST
+            if next_date not in dates:
+                dates.add(next_date)
 
             # if enough dates have been collected or enough attempts were made, exit
             if len(dates) >= n or counter > MAX_ITERATIONS:
