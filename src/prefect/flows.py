import inspect
from functools import update_wrapper
from typing import Any, Awaitable, Callable, Dict, Iterable, Tuple, Union

from pydantic import validate_arguments

from prefect.client import OrionClient
from prefect.futures import PrefectFuture
from prefect.orion.utilities.functions import parameter_schema
from prefect.utilities import file_hash
from prefect.orion.schemas.core import StateType, State


class Flow:
    """
    Base class representing Prefect workflows.
    """

    # no docstring until we have a standard and the classes
    # are more polished
    def __init__(
        self,
        name: str = None,
        fn: Callable = None,
        version: str = None,
        executor=None,
        description: str = None,
        tags: Iterable[str] = None,
    ):
        if not fn:
            raise TypeError("__init__() missing 1 required argument: 'fn'")
        if not callable(fn):
            raise TypeError("'fn' must be callable")

        self.name = name or fn.__name__

        self.description = description or inspect.getdoc(fn)
        update_wrapper(self, fn)
        self.fn = fn

        # Version defaults to a hash of the function's file
        flow_file = fn.__globals__.get("__file__")  # type: ignore
        self.version = version or (file_hash(flow_file) if flow_file else None)
        self.executor = executor

        self.tags = set(tags if tags else [])

        self.parameters = parameter_schema(self.fn)

    def _run(
        self,
        client: OrionClient,
        flow_run_id: str,
        call_args: Tuple[Any, ...],
        call_kwargs: Dict[str, Any],
    ) -> PrefectFuture:
        """
        TODO: Note that pydantic will now coerce parameter types into the correct type
              even if the user wants failure on inexact type matches. We may want to
              implement a strict runtime typecheck with a configuration flag
        TODO: `validate_arguments` can throw an error while wrapping `fn` if the
              signature is not pydantic-compatible. We'll want to confirm that it will
              work at Flow.__init__ so we can raise errors to users immediately
        TODO: Implement state orchestation logic using return values from the API
        """

        client.set_flow_run_state(flow_run_id, State(type=StateType.RUNNING))

        try:
            result = validate_arguments(self.fn)(*call_args, **call_kwargs)
        except Exception as exc:
            result = exc
            state_type = StateType.FAILED
            message = "Flow run encountered a user exception."
        else:
            state_type = StateType.COMPLETED
            message = "Flow run completed."

        state = State(type=state_type, message=message)
        client.set_flow_run_state(flow_run_id, state=state)

        return PrefectFuture(
            run_id=flow_run_id, result=result, is_exception=state.is_failed()
        )

    def __call__(self, *args: Any, **kwargs: Any) -> PrefectFuture:
        # Generate dict of passed parameters
        parameters = inspect.signature(self.fn).bind_partial(*args, **kwargs).arguments

<<<<<<< HEAD
        with OrionClient() as client:
            flow_run_id = client.create_flow_run(
                self,
                parameters=parameters,
            )
            client.set_flow_run_state(flow_run_id, State(type=StateType.PENDING))
            return self._run(client, flow_run_id, call_args=args, call_kwargs=kwargs)
=======
        client = OrionClient()
        flow_run_id = client.create_flow_run(
            self,
            parameters=parameters,
        )
        result = self._run(client, call_args=args, call_kwargs=kwargs)

        return PrefectFuture(run_id=flow_run_id, result=result)
>>>>>>> b4d3e1e4


def flow(_fn: Callable = None, *, name: str = None, **flow_init_kwargs: Any):
    # TOOD: Using `**flow_init_kwargs` here hides possible settings from the user
    #       and it may be worth enumerating possible arguments explicitly for user
    #       friendlyness
    # TODO: For mypy type checks, @overload will have to be used to clarify return
    #       types for @flow and @flow(...)
    #       https://mypy.readthedocs.io/en/stable/generics.html?highlight=decorator#decorator-factories
    if _fn is None:
        return lambda _fn: Flow(fn=_fn, name=name, **flow_init_kwargs)
    return Flow(fn=_fn, name=name, **flow_init_kwargs)<|MERGE_RESOLUTION|>--- conflicted
+++ resolved
@@ -87,24 +87,13 @@
         # Generate dict of passed parameters
         parameters = inspect.signature(self.fn).bind_partial(*args, **kwargs).arguments
 
-<<<<<<< HEAD
-        with OrionClient() as client:
-            flow_run_id = client.create_flow_run(
-                self,
-                parameters=parameters,
-            )
-            client.set_flow_run_state(flow_run_id, State(type=StateType.PENDING))
-            return self._run(client, flow_run_id, call_args=args, call_kwargs=kwargs)
-=======
         client = OrionClient()
         flow_run_id = client.create_flow_run(
             self,
             parameters=parameters,
         )
-        result = self._run(client, call_args=args, call_kwargs=kwargs)
-
-        return PrefectFuture(run_id=flow_run_id, result=result)
->>>>>>> b4d3e1e4
+        client.set_flow_run_state(flow_run_id, State(type=StateType.PENDING))
+        return self._run(client, flow_run_id, call_args=args, call_kwargs=kwargs)
 
 
 def flow(_fn: Callable = None, *, name: str = None, **flow_init_kwargs: Any):
