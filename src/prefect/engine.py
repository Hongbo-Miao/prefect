--- conflicted
+++ resolved
@@ -261,25 +261,6 @@
     )
 
     try:
-<<<<<<< HEAD
-=======
-        with FlowRunContext(
-            flow_run_id=flow_run_id,
-            flow=flow,
-            client=client,
-            executor=executor,
-            sync_portal=sync_portal,
-        ):
-            # Validate the parameters before the call; raises an exception if invalid
-            if flow.should_validate_parameters:
-                parameters = flow.validate_parameters(parameters)
-
-            flow_call = partial(call_with_parameters, flow.fn, parameters)
-            if flow.isasync:
-                result = await flow_call()
-            else:
-                result = await run_sync_in_worker_thread(flow_call)
->>>>>>> fec610a4
 
         with timeout_context as timeout_scope:
 
@@ -291,9 +272,12 @@
                 sync_portal=sync_portal,
                 timeout_scope=timeout_scope,
             ):
-                flow_call = partial(
-                    call_with_parameters, validate_arguments(flow.fn), parameters
-                )
+                # Validate the parameters before the call; raises an exception if invalid
+                if flow.should_validate_parameters:
+                    parameters = flow.validate_parameters(parameters)
+
+                flow_call = partial(call_with_parameters, flow.fn, parameters)
+
                 if flow.isasync:
                     result = await flow_call()
                 else:
