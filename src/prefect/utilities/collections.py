--- conflicted
+++ resolved
@@ -29,12 +29,7 @@
 
 import pydantic
 
-<<<<<<< HEAD
-from prefect.utilities.asyncio import gather
-=======
-import prefect
 from prefect.utilities.asyncutils import gather
->>>>>>> 4ee772da
 
 
 class AutoEnum(str, Enum):
