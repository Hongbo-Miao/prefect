import prefect.utilities
from prefect.configuration import config

from prefect.utilities.context import context

from prefect.client import Client
import prefect.schedules
import prefect.triggers
import prefect.environments

from prefect.core import Task, Flow, Parameter
import prefect.engine
import prefect.tasks
from prefect.tasks.control_flow import case
<<<<<<< HEAD
=======
from prefect.tasks.core.resource_manager import resource_manager
from prefect.utilities.tasks import task, tags, unmapped, apply_map
>>>>>>> bf0807f5

import prefect.serialization
import prefect.agent

from prefect.utilities.tasks import task, tags, apply_map
from prefect.utilities.edges import mapped, unmapped, flatten

from ._version import get_versions

__version__ = get_versions()["version"]  # type: ignore
del get_versions

try:
    import signal as _signal
    from ._siginfo import sig_handler as _sig_handler

    _signal.signal(29, _sig_handler)
except:
    pass<|MERGE_RESOLUTION|>--- conflicted
+++ resolved
@@ -12,17 +12,14 @@
 import prefect.engine
 import prefect.tasks
 from prefect.tasks.control_flow import case
-<<<<<<< HEAD
-=======
 from prefect.tasks.core.resource_manager import resource_manager
-from prefect.utilities.tasks import task, tags, unmapped, apply_map
->>>>>>> bf0807f5
+
+from prefect.utilities.tasks import task, tags, apply_map
+from prefect.utilities.edges import mapped, unmapped, flatten
 
 import prefect.serialization
 import prefect.agent
 
-from prefect.utilities.tasks import task, tags, apply_map
-from prefect.utilities.edges import mapped, unmapped, flatten
 
 from ._version import get_versions
 
