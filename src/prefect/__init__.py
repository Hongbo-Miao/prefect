<<<<<<< HEAD
from prefect.flows import flow
from prefect.tasks import task
=======
from prefect.utilities.settings import settings
from prefect.flows import flow
>>>>>>> 82d2e342
<|MERGE_RESOLUTION|>--- conflicted
+++ resolved
@@ -1,7 +1,3 @@
-<<<<<<< HEAD
-from prefect.flows import flow
-from prefect.tasks import task
-=======
 from prefect.utilities.settings import settings
 from prefect.flows import flow
->>>>>>> 82d2e342
+from prefect.tasks import task