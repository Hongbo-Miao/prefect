--- conflicted
+++ resolved
@@ -286,9 +286,9 @@
                 self.flow_storage.calculate_schema_checksum()
             )
 
-<<<<<<< HEAD
+            block_name = f"{self.flow_name}-{self.name}-{self.flow.version}"
             i = 0
-            while not self.flow_storage._block_document_id:
+            while not self.flow_storage._block_id:
                 try:
                     block_document = await client.create_block_document(
                         block_document=self.flow_storage.to_block_document(
@@ -298,17 +298,6 @@
                         )
                     )
                     self.flow_storage._block_document_id = block_document.id
-=======
-            block_name = f"{self.flow_name}-{self.name}-{self.flow.version}"
-            i = 0
-            while not self.flow_storage._block_id:
-                try:
-                    self.flow_storage._block_id = await client.create_block(
-                        self.flow_storage,
-                        block_spec_id=block_spec.id,
-                        name=f"{block_name}-{i}",
-                    )
->>>>>>> 9b586363
                 except ObjectAlreadyExists:
                     i += 1
 
