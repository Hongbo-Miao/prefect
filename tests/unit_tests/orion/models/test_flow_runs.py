--- conflicted
+++ resolved
@@ -1,8 +1,5 @@
-<<<<<<< HEAD
 import sqlalchemy as sa
 import pytest
-=======
->>>>>>> b11f1464
 from uuid import uuid4
 
 import pytest
@@ -12,7 +9,6 @@
 
 
 class TestCreateFlowRun:
-<<<<<<< HEAD
     async def test_create_flow_run(self, flow, database_session):
         flow_run = await models.flow_runs.create_flow_run(
             session=database_session,
@@ -101,26 +97,21 @@
         )
 
         assert flow_run.id != flow_run_2.id
-=======
+
     async def test_create_flow_run_succeeds(self, flow, database_session):
         flow_run = await models.flow_runs.create_flow_run(
             session=database_session, flow_run=dict(flow_id=flow.id, flow_version="0.1")
         )
         assert flow_run.flow_id == flow.id
         assert flow_run.flow_version == "0.1"
->>>>>>> b11f1464
 
 
 class TestReadFlowRun:
     async def test_read_flow_run(self, flow, database_session):
         # create a flow run to read
         flow_run = await models.flow_runs.create_flow_run(
-<<<<<<< HEAD
             session=database_session,
-            flow_run=schemas.actions.FlowRunCreate(flow_id=flow.id),
-=======
-            session=database_session, flow_run=dict(flow_id=flow.id)
->>>>>>> b11f1464
+            flow_run=dict(flow_id=flow.id),
         )
 
         read_flow_run = await models.flow_runs.read_flow_run(
@@ -138,22 +129,12 @@
 class TestReadFlowRuns:
     @pytest.fixture
     async def flow_runs(self, flow, database_session):
-<<<<<<< HEAD
-        flow_run_0 = await models.flow_runs.create_flow_run(
-            session=database_session,
-            flow_run=schemas.actions.FlowRunCreate(flow_id=flow.id),
-        )
-        flow_run_1 = await models.flow_runs.create_flow_run(
-            session=database_session,
-            flow_run=schemas.actions.FlowRunCreate(flow_id=flow.id),
-=======
         await database_session.execute(sa.delete(models.orm.FlowRun))
         flow_run_0 = await models.flow_runs.create_flow_run(
             session=database_session, flow_run=dict(flow_id=flow.id)
         )
         flow_run_1 = await models.flow_runs.create_flow_run(
             session=database_session, flow_run=dict(flow_id=flow.id)
->>>>>>> b11f1464
         )
         return [flow_run_0, flow_run_1]
 
@@ -176,12 +157,8 @@
     async def test_delete_flow_run(self, flow, database_session):
         # create a flow run to delete
         flow_run = await models.flow_runs.create_flow_run(
-<<<<<<< HEAD
             session=database_session,
-            flow_run=schemas.actions.FlowRunCreate(flow_id=flow.id),
-=======
-            session=database_session, flow_run=dict(flow_id=flow.id)
->>>>>>> b11f1464
+            flow_run=dict(flow_id=flow.id),
         )
 
         assert await models.flow_runs.delete_flow_run(
