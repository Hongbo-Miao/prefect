from typing import Generator

import pytest
from flipper import Condition
from flipper.bucketing import Percentage, PercentageBucketer
from flipper.contrib.memory import MemoryFeatureFlagStore

from prefect.settings import PREFECT_FEATURE_FLAGGING_ENABLED, temporary_settings
from prefect.utilities.feature_flags import FeatureFlagger


@pytest.fixture
def features() -> Generator[FeatureFlagger, None, None]:
    """
    A feature flagger whose flag store exists only for the duration of
    a test run.

    NOTE: Using this fixture in a text activates feature flagging globally
          for the duration of the test.
    """
    yield FeatureFlagger(MemoryFeatureFlagStore())


@pytest.fixture
def enable_flagging(features):
    with temporary_settings({PREFECT_FEATURE_FLAGGING_ENABLED: "true"}):
        yield features


@pytest.fixture
def disable_flagging(features):
    with temporary_settings({PREFECT_FEATURE_FLAGGING_ENABLED: "false"}):
        yield features


@pytest.mark.usefixtures("disable_flagging")
class TestFeatureFlaggingDisabled:
    def test_create(self, features):
        assert features.create("test", is_enabled=True) is None

    def test_exists(self, features):
        features.create("test", is_enabled=True)
        assert features.exists("test") is False

    def test_is_enabled(self, features):
        features.create("test", is_enabled=True)
        assert features.is_enabled("test") is False

    def test_get(self, features):
        features.create("test", is_enabled=True)
        assert features.get("test") is None

    def test_all(self, features):
        flags = features.all()
        assert flags == []


@pytest.mark.usefixtures("enable_flagging")
class TestFeatureFlaggingEnabled:
    def test_create_missing_flag(self, features):
        name = "test"
        assert features.exists(name) is False

        flag = features.create(name)
        assert flag
        assert flag.name == name
        assert features.exists(name) is True

    def test_create_does_not_overwrite_existing_flag_state(self, features):
        # Create a disabled flag.
        flag = features.create("test", is_enabled=False)
        assert flag
        assert flag.name == "test"
        assert flag.is_enabled() is False

        # Try to create the same flag, but enabled. This should return a flag
        # that reports it is disabled because the current state of the existing
        # flag (disabled) is honored.
        flag = features.create("test", is_enabled=True)
        assert flag
        assert flag.is_enabled() is False

<<<<<<< HEAD

def test_create_disabled_flag():
    with temporary_settings({PREFECT_FEATURE_FLAGGING_ENABLED: "true"}):
        flag = create_if_missing("test", is_enabled=False)
=======
    def test_create_disabled_flag(self, features):
        flag = features.create("test", is_enabled=False)
>>>>>>> 7f2e8da4
        assert flag
        assert flag.name == "test"
        assert features.is_enabled("test", client=features) is False

    def test_create_enabled_flag(self, features):
        flag = features.create("test", is_enabled=True)
        assert flag
        assert flag.name == "test"
        assert features.is_enabled("test") is True

    def test_flag_conditions(self, features):
        """
        NOTE: The upstream library tests this behavior, but verifying it
              here gives useful information about how to use conditions.
        """
        flag = features.create(
            "test", is_enabled=True, conditions=[Condition(is_admin=True)]
        )
        assert flag
        assert flag.name == "test"

        # Flag is disabled without the necessary condition
        assert features.is_enabled("test", is_admin=False) is False

        # Flag is enabled with the necessary condition
        assert features.is_enabled("test", is_admin=True) is True

        # Flag is enabled if no conditions are passed in.
        assert features.is_enabled("test") is True

    def test_flag_bucketer(self, features):
        """
        Like conditions, bucket behavior is tested by the upstream library.
        Unlike conditions, buckets work without any interaction with the
        caller, so we have less of a need for usage examples. We'll only
        make sure we assigned the bucket correctly.
        """
        flag = features.create(
            "test", is_enabled=True, bucketer=PercentageBucketer(Percentage(0.5))
        )
        assert flag

        assert flag.get_meta()["bucketer"] == {
            "percentage": {"type": "Percentage", "value": 0.5},
            "type": "PercentageBucketer",
        }

    def test_all_features(self, features):
        flags = {features.create(f"flag-{i}") for i in range(5)}
        flag_names = {flag.name for flag in flags if flag}
        assert len(flag_names) == 5

        all_flags = features.all()
        assert {flag.name for flag in all_flags} == flag_names<|MERGE_RESOLUTION|>--- conflicted
+++ resolved
@@ -80,15 +80,8 @@
         assert flag
         assert flag.is_enabled() is False
 
-<<<<<<< HEAD
-
-def test_create_disabled_flag():
-    with temporary_settings({PREFECT_FEATURE_FLAGGING_ENABLED: "true"}):
-        flag = create_if_missing("test", is_enabled=False)
-=======
     def test_create_disabled_flag(self, features):
         flag = features.create("test", is_enabled=False)
->>>>>>> 7f2e8da4
         assert flag
         assert flag.name == "test"
         assert features.is_enabled("test", client=features) is False
