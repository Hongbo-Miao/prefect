import pytest
import pydantic
from typing import List

from prefect import flow
from prefect.core import Flow
from prefect.core.futures import PrefectFuture
from prefect.client import OrionClient, read_flow_run
from prefect.core.utilities import file_hash


class TestFlow:
    def test_initializes(self):
        f = Flow(name="test", fn=lambda **kwargs: 42, version="A", description="B")
        assert f.name == "test"
        assert f.fn() == 42
        assert f.version == "A"
        assert f.description == "B"

    def test_initializes_with_default_version(self):
        f = Flow(name="test", fn=lambda **kwargs: 42)
        assert isinstance(f.version, str)

    def test_version_none_if_interactively_defined(self):
        "Defining functions interactively does not set __file__ global"

        def ipython_function():
            pass

        del ipython_function.__globals__["__file__"]

        f = Flow(name="test", fn=ipython_function)
        assert f.version is None

    def test_raises_on_bad_funcs(self):
        with pytest.raises(TypeError):
            Flow(name="test", fn={})

    def test_default_description_is_from_docstring(self):
        def my_fn():
            """
            Hello
            """
            pass

        f = Flow(
            name="test",
            fn=my_fn,
        )
        assert f.description == "Hello"

    def test_default_name_is_from_function(self):
        def my_fn():
            pass

        f = Flow(
            fn=my_fn,
        )
        assert f.name == "my_fn"


class TestDecorator:
    def test_flow_decorator_initializes(self):
        # TODO: We should cover initialization with an executor once introduced
        @flow(name="foo", version="B")
        def my_flow():
            return "bar"

        assert isinstance(my_flow, Flow)
        assert my_flow.name == "foo"
        assert my_flow.version == "B"
        assert my_flow.fn() == "bar"

    def test_flow_decorator_sets_default_version(self):
        my_flow = flow(file_hash)

        assert my_flow.version == file_hash(file_hash.__globals__["__file__"])


class TestFlowCall:
    def test_sync_call_creates_flow_run_and_runs(self, orion_client):
        @flow(version="test")
        def foo(x, y=2, z=3):
            return x + y + z

        future = foo(1, 2)
        assert isinstance(future, PrefectFuture)
        assert future.result() == 6
        assert future.run_id is not None

        flow_run = read_flow_run(future.run_id)
        assert str(flow_run.id) == future.run_id
        assert flow_run.parameters == {"x": 1, "y": 2}
        assert flow_run.flow_version == foo.version

    async def test_call_detects_async_and_awaits(self, orion_client):
        @flow(version="test")
        async def asyncfoo(x, y=2, z=3):
            return x + y + z

        future = await asyncfoo(1, 2)
        assert isinstance(future, PrefectFuture)
        assert future.result() == 6
        assert future.run_id is not None

<<<<<<< HEAD
        flow_run = await orion_client.read_flow_run(future.run_id)
        assert str(flow_run.id) == future.run_id

    async def test_async_call_creates_ephemeral_instance(self):
        @flow(version="test")
        async def foo(x, y=2, z=3):
            return x + y + z

        future = await foo(1, 2)
        assert isinstance(future, PrefectFuture)
        assert future.result() == 6
        assert future.run_id is not None

        async with OrionClient() as client:
            flow_run = await client.read_flow_run(future.run_id)

        assert str(flow_run.id) == future.run_id
        assert flow_run.parameters == {"x": 1, "y": 2}
        assert flow_run.flow_version == foo.version

    def test_sync_call_creates_ephemeral_instance(self):
        @flow(version="test")
        def foo(x, y=2, z=3):
            return x + y + z

        future = foo(1, 2)
        assert isinstance(future, PrefectFuture)
        assert future.result() == 6
        assert future.run_id is not None

        flow_run = read_flow_run(future.run_id)
        assert str(flow_run.id) == future.run_id
        assert flow_run.parameters == {"x": 1, "y": 2}
        assert flow_run.flow_version == foo.version
=======
        flow_run = await read_flow_run(future.run_id)
        assert str(flow_run.id) == future.run_id

    def test_call_coerces_parameter_types(self, user_client):
        class CustomType(pydantic.BaseModel):
            z: int

        @flow(version="test")
        def foo(x: int, y: List[int], zt: CustomType):
            return x + sum(y) + zt.z

        future = foo(x="1", y=["2", "3"], zt=CustomType(z=4).dict())
        assert future.result() == 10

    def test_call_raises_on_incompatible_parameter_types(self, user_client):
        @flow(version="test")
        def foo(x: int):
            pass

        with pytest.raises(
            pydantic.error_wrappers.ValidationError,
            match="value is not a valid integer",
        ):
            foo(x="foo")
>>>>>>> 242d2400
<|MERGE_RESOLUTION|>--- conflicted
+++ resolved
@@ -103,7 +103,6 @@
         assert future.result() == 6
         assert future.run_id is not None
 
-<<<<<<< HEAD
         flow_run = await orion_client.read_flow_run(future.run_id)
         assert str(flow_run.id) == future.run_id
 
@@ -138,11 +137,8 @@
         assert str(flow_run.id) == future.run_id
         assert flow_run.parameters == {"x": 1, "y": 2}
         assert flow_run.flow_version == foo.version
-=======
-        flow_run = await read_flow_run(future.run_id)
-        assert str(flow_run.id) == future.run_id
 
-    def test_call_coerces_parameter_types(self, user_client):
+    def test_call_coerces_parameter_types(self):
         class CustomType(pydantic.BaseModel):
             z: int
 
@@ -153,7 +149,7 @@
         future = foo(x="1", y=["2", "3"], zt=CustomType(z=4).dict())
         assert future.result() == 10
 
-    def test_call_raises_on_incompatible_parameter_types(self, user_client):
+    def test_call_raises_on_incompatible_parameter_types(self):
         @flow(version="test")
         def foo(x: int):
             pass
@@ -162,5 +158,4 @@
             pydantic.error_wrappers.ValidationError,
             match="value is not a valid integer",
         ):
-            foo(x="foo")
->>>>>>> 242d2400
+            foo(x="foo")