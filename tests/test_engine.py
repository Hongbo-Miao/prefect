--- conflicted
+++ resolved
@@ -31,17 +31,7 @@
     StateDetails,
     StateType,
 )
-<<<<<<< HEAD
-from prefect.exceptions import ParameterTypeError
-
-if sys.version_info < (3, 8):
-    # https://docs.python.org/3/library/unittest.mock.html#unittest.mock.AsyncMock
-    from mock import AsyncMock
-else:
-    from unittest.mock import AsyncMock
-=======
 from prefect.utilities.compat import AsyncMock
->>>>>>> fe6d7734
 
 
 class TestUserReturnValueToState:
