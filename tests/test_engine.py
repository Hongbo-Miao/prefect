from contextlib import contextmanager
from functools import partial
from unittest.mock import MagicMock

import anyio
import pendulum
import pytest

from prefect import flow, task
from prefect.engine import (
    begin_flow_run,
    orchestrate_flow_run,
    orchestrate_task_run,
    raise_failed_state,
    retrieve_flow_then_begin_flow_run,
    user_return_value_to_state,
)
from prefect.exceptions import ParameterTypeError
from prefect.futures import PrefectFuture
from prefect.orion.schemas.data import DataDocument
from prefect.orion.schemas.filters import FlowRunFilter
from prefect.orion.schemas.states import (
    Cancelled,
    Completed,
    Failed,
    Pending,
    Running,
    State,
    StateDetails,
    StateType,
)
<<<<<<< HEAD
from prefect.task_runners import SequentialTaskRunner
from prefect.utilities.compat import AsyncMock
=======
from prefect.utilities.testing import AsyncMock
>>>>>>> c6f262ce


class TestUserReturnValueToState:
    async def test_returns_single_state_unaltered(self):
        state = Completed(data=DataDocument.encode("json", "hello"))
        assert await user_return_value_to_state(state) is state

    async def test_all_completed_states(self):
        states = [Completed(message="hi"), Completed(message="bye")]
        result_state = await user_return_value_to_state(states)
        # States have been stored as data
        assert result_state.data.decode() == states
        # Message explains aggregate
        assert result_state.message == "All states completed."
        # Aggregate type is completed
        assert result_state.is_completed()

    async def test_some_failed_states(self):
        states = [
            Completed(message="hi"),
            Failed(message="bye"),
            Failed(message="err"),
        ]
        result_state = await user_return_value_to_state(states)
        # States have been stored as data
        assert result_state.data.decode() == states
        # Message explains aggregate
        assert result_state.message == "2/3 states failed."
        # Aggregate type is failed
        assert result_state.is_failed()

    async def test_some_unfinal_states(self):
        states = [
            Completed(message="hi"),
            Running(message="bye"),
            Pending(message="err"),
        ]
        result_state = await user_return_value_to_state(states)
        # States have been stored as data
        assert result_state.data.decode() == states
        # Message explains aggregate
        assert result_state.message == "2/3 states are not final."
        # Aggregate type is failed
        assert result_state.is_failed()

    async def test_single_state_in_future_is_processed(self, task_run):
        # Unlike a single state without a future, which represents an override of the
        # return state, this is a child task run that is being used to determine the
        # flow state
        state = Completed(data=DataDocument.encode("json", "hello"))
        future = PrefectFuture(
            task_run=task_run,
            task_runner=None,
            _final_state=state,
        )
        result_state = await user_return_value_to_state(future)
        assert result_state.data.decode() is state
        assert result_state.is_completed()
        assert result_state.message == "All states completed."

    async def test_non_prefect_types_return_completed_state(self):
        result_state = await user_return_value_to_state("foo")
        assert result_state.is_completed()
        assert result_state.data.decode() == "foo"

    async def test_uses_passed_serializer(self):
        result_state = await user_return_value_to_state("foo", serializer="json")
        assert result_state.data.encoding == "json"


class TestRaiseFailedState:
    failed_state = State(
        type=StateType.FAILED,
        data=DataDocument.encode("cloudpickle", ValueError("Test")),
    )

    def test_works_in_sync_context(self):
        with pytest.raises(ValueError, match="Test"):
            raise_failed_state(self.failed_state)

    async def test_raises_state_exception(self):
        with pytest.raises(ValueError, match="Test"):
            await raise_failed_state(self.failed_state)

    async def test_returns_without_error_for_completed_states(self):
        assert await raise_failed_state(Completed()) is None

    async def test_raises_nested_state_exception(self):
        with pytest.raises(ValueError, match="Test"):
            await raise_failed_state(
                State(
                    type=StateType.FAILED,
                    data=DataDocument.encode("cloudpickle", self.failed_state),
                )
            )

    async def test_raises_first_nested_multistate_exception(self):
        # TODO: We may actually want to raise a "multi-error" here where we have several
        #       exceptions displayed at once
        inner_states = [
            Completed(),
            self.failed_state,
            State(
                type=StateType.FAILED,
                data=DataDocument.encode(
                    "cloudpickle", ValueError("Should not be raised")
                ),
            ),
        ]
        with pytest.raises(ValueError, match="Test"):
            await raise_failed_state(
                State(
                    type=StateType.FAILED,
                    data=DataDocument.encode("cloudpickle", inner_states),
                )
            )

    async def test_raises_error_if_failed_state_does_not_contain_exception(self):
        with pytest.raises(TypeError, match="str cannot be resolved into an exception"):
            await raise_failed_state(
                State(
                    type=StateType.FAILED,
                    data=DataDocument.encode("cloudpickle", "foo"),
                )
            )


class TestOrchestrateTaskRun:
    async def test_waits_until_scheduled_start_time(
        self, orion_client, flow_run, monkeypatch
    ):
        @task
        def foo():
            return 1

        task_run = await orion_client.create_task_run(
            task=foo,
            flow_run_id=flow_run.id,
            dynamic_key="0",
            state=State(
                type=StateType.SCHEDULED,
                state_details=StateDetails(
                    scheduled_time=pendulum.now("utc").add(minutes=5)
                ),
            ),
        )

        # Mock sleep for a fast test; force transition into a new scheduled state so we
        # don't repeatedly propose the state
        async def reset_scheduled_time(*_):
            await orion_client.set_task_run_state(
                task_run_id=task_run.id,
                state=State(
                    type=StateType.SCHEDULED,
                    state_details=StateDetails(scheduled_time=pendulum.now("utc")),
                ),
                force=True,
            )

        sleep = AsyncMock(side_effect=reset_scheduled_time)
        monkeypatch.setattr("anyio.sleep", sleep)

        state = await orchestrate_task_run(
            task=foo,
            task_run=task_run,
            parameters={},
            wait_for=None,
            client=orion_client,
        )

        sleep.assert_awaited_once()
        assert state.is_completed()
        assert state.result() == 1

    async def test_does_not_wait_for_scheduled_time_in_past(
        self, orion_client, flow_run, monkeypatch
    ):
        @task
        def foo():
            return 1

        task_run = await orion_client.create_task_run(
            task=foo,
            flow_run_id=flow_run.id,
            dynamic_key="0",
            state=State(
                type=StateType.SCHEDULED,
                state_details=StateDetails(
                    scheduled_time=pendulum.now("utc").subtract(minutes=5)
                ),
            ),
        )

        sleep = AsyncMock()
        monkeypatch.setattr("anyio.sleep", sleep)

        state = await orchestrate_task_run(
            task=foo,
            task_run=task_run,
            parameters={},
            wait_for=None,
            client=orion_client,
        )

        sleep.assert_not_called()
        assert state.is_completed()
        assert state.result() == 1

    async def test_waits_for_awaiting_retry_scheduled_time(
        self, monkeypatch, orion_client, flow_run
    ):
        # Define a task that fails once and then succeeds
        mock = MagicMock()

        @task(retries=1, retry_delay_seconds=43)
        def flaky_function():
            mock()

            if mock.call_count == 2:
                return 1

            raise ValueError("try again, but only once")

        # Create a task run to test
        task_run = await orion_client.create_task_run(
            task=flaky_function,
            flow_run_id=flow_run.id,
            state=Pending(),
            dynamic_key="0",
        )

        # Mock sleep for a fast test; force transition into a new scheduled state so we
        # don't repeatedly propose the state
        async def reset_scheduled_time(*_):
            await orion_client.set_task_run_state(
                task_run_id=task_run.id,
                state=State(
                    type=StateType.SCHEDULED,
                    state_details=StateDetails(scheduled_time=pendulum.now("utc")),
                ),
                force=True,
            )

        sleep = AsyncMock(side_effect=reset_scheduled_time)
        monkeypatch.setattr("anyio.sleep", sleep)

        # Actually run the task
        state = await orchestrate_task_run(
            task=flaky_function,
            task_run=task_run,
            parameters={},
            wait_for=None,
            client=orion_client,
        )

        # Check for a proper final result
        assert state.result() == 1

        # Assert that the sleep was called
        # due to network time and rounding, the expected sleep time will be less than
        # 43 seconds so we test a window
        sleep.assert_awaited_once()
        assert 40 < sleep.call_args[0][0] < 43

        # Check expected state transitions
        states = await orion_client.read_task_run_states(task_run.id)
        state_names = [state.type for state in states]
        assert state_names == [
            StateType.PENDING,
            StateType.RUNNING,
            StateType.SCHEDULED,
            StateType.SCHEDULED,  # This is a forced state change to speedup the test
            StateType.RUNNING,
            StateType.COMPLETED,
        ]

    @pytest.mark.parametrize(
        "upstream_task_state", [Pending(), Running(), Cancelled(), Failed()]
    )
    async def test_returns_not_ready_when_any_upstream_futures_resolve_to_incomplete(
        self, orion_client, flow_run, upstream_task_state
    ):
        # Define a mock to ensure the task was not run
        mock = MagicMock()

        @task
        def my_task(x):
            mock()

        # Create an upstream task run
        upstream_task_run = await orion_client.create_task_run(
            task=my_task,
            flow_run_id=flow_run.id,
            state=upstream_task_state,
            dynamic_key="upstream",
        )
        upstream_task_state.state_details.task_run_id = upstream_task_run.id

        # Create a future to wrap the upstream task, have it resolve to the given
        # incomplete state
        future = PrefectFuture(
            task_run=upstream_task_run,
            task_runner=None,
            _final_state=upstream_task_state,
        )

        # Create a task run to test
        task_run = await orion_client.create_task_run(
            task=my_task,
            flow_run_id=flow_run.id,
            state=Pending(),
            dynamic_key="downstream",
        )

        # Actually run the task
        state = await orchestrate_task_run(
            task=my_task,
            task_run=task_run,
            # Nest the future in a collection to ensure that it is found
            parameters={"x": {"nested": [future]}},
            wait_for=None,
            client=orion_client,
        )

        # The task did not run
        mock.assert_not_called()

        # Check that the state is 'NotReady'
        assert state.is_pending()
        assert state.name == "NotReady"
        assert (
            state.message
            == f"Upstream task run '{upstream_task_run.id}' did not reach a 'COMPLETED' state."
        )

    @pytest.mark.parametrize(
        "upstream_task_state", [Pending(), Running(), Cancelled(), Failed()]
    )
    async def test_states_in_parameters_can_be_incomplete(
        self, orion_client, flow_run, upstream_task_state
    ):
        # Define a mock to ensure the task was not run
        mock = MagicMock()

        @task
        def my_task(x):
            mock(x)

        # Create a task run to test
        task_run = await orion_client.create_task_run(
            task=my_task,
            flow_run_id=flow_run.id,
            state=Pending(),
            dynamic_key="downstream",
        )

        # Actually run the task
        state = await orchestrate_task_run(
            task=my_task,
            task_run=task_run,
            # Nest the future in a collection to ensure that it is found
            parameters={"x": upstream_task_state},
            wait_for=None,
            client=orion_client,
        )

        # The task ran with the state as its input
        mock.assert_called_once_with(upstream_task_state)

        # Check that the state completed happily
        assert state.is_completed()


class TestOrchestrateFlowRun:
    async def test_waits_until_scheduled_start_time(self, orion_client, monkeypatch):
        @flow
        def foo():
            return 1

        flow_run = await orion_client.create_flow_run(
            flow=foo,
            state=State(
                type=StateType.SCHEDULED,
                state_details=StateDetails(
                    scheduled_time=pendulum.now("utc").add(minutes=5)
                ),
            ),
        )

        # Mock sleep for a fast test; force transition into a new scheduled state so we
        # don't repeatedly propose the state
        async def reset_scheduled_time(*_):
            await orion_client.set_flow_run_state(
                flow_run_id=flow_run.id,
                state=State(
                    type=StateType.SCHEDULED,
                    state_details=StateDetails(scheduled_time=pendulum.now("utc")),
                ),
                force=True,
            )

        sleep = AsyncMock(side_effect=reset_scheduled_time)
        monkeypatch.setattr("anyio.sleep", sleep)

        state = await orchestrate_flow_run(
            flow=foo,
            flow_run=flow_run,
            parameters={},
            task_runner=SequentialTaskRunner(),
            sync_portal=None,
            client=orion_client,
        )

        sleep.assert_awaited_once()
        assert state.result() == 1

    async def test_does_not_wait_for_scheduled_time_in_past(
        self, orion_client, monkeypatch
    ):
        @flow
        def foo():
            return 1

        flow_run = await orion_client.create_flow_run(
            flow=foo,
            state=State(
                type=StateType.SCHEDULED,
                state_details=StateDetails(
                    scheduled_time=pendulum.now("utc").subtract(minutes=5)
                ),
            ),
        )

        sleep = AsyncMock()
        monkeypatch.setattr("anyio.sleep", sleep)

        with anyio.fail_after(5):
            state = await orchestrate_flow_run(
                flow=foo,
                flow_run=flow_run,
                parameters={},
                task_runner=SequentialTaskRunner(),
                sync_portal=None,
                client=orion_client,
            )

        sleep.assert_not_called()
        assert state.result() == 1


class TestFlowRunCrashes:
    @staticmethod
    @contextmanager
    def capture_cancellation():
        """Utility for capturing crash exceptions consistently in these tests"""
        try:
            yield
        except BaseException:
            # In python 3.8+ cancellation raises a `BaseException` that will not
            # be captured by `orchestrate_flow_run` and needs to be trapped here to
            # prevent the test from failing before we can assert things are 'Crashed'
            pass
        except anyio.get_cancelled_exc_class() as exc:
            raise RuntimeError("The cancellation error was not caught.") from exc

    async def test_anyio_cancellation_crashes_flow(self, flow_run, orion_client):
        started = anyio.Event()

        @flow
        async def my_flow():
            started.set()
            await anyio.sleep_forever()

        with self.capture_cancellation():
            async with anyio.create_task_group() as tg:
                tg.start_soon(
                    partial(
                        begin_flow_run,
                        flow=my_flow,
                        flow_run=flow_run,
                        parameters={},
                        client=orion_client,
                    )
                )
                await started.wait()
                tg.cancel_scope.cancel()

        flow_run = await orion_client.read_flow_run(flow_run.id)

        assert flow_run.state.is_failed()
        assert flow_run.state.name == "Crashed"
        assert (
            "Execution was interrupted by the async runtime" in flow_run.state.message
        )

    async def test_anyio_cancellation_crashes_subflow(self, flow_run, orion_client):
        started = anyio.Event()

        @flow
        async def child_flow():
            started.set()
            await anyio.sleep_forever()

        @flow
        async def parent_flow():
            await child_flow()

        with self.capture_cancellation():
            async with anyio.create_task_group() as tg:
                tg.start_soon(
                    partial(
                        begin_flow_run,
                        flow=parent_flow,
                        parameters={},
                        flow_run=flow_run,
                        client=orion_client,
                    )
                )
                await started.wait()
                tg.cancel_scope.cancel()

        parent_flow_run = await orion_client.read_flow_run(flow_run.id)
        assert parent_flow_run.state.is_failed()
        assert parent_flow_run.state.name == "Crashed"

        child_runs = await orion_client.read_flow_runs(
            flow_run_filter=FlowRunFilter(parent_task_run_id=dict(is_null_=False))
        )
        assert len(child_runs) == 1
        child_run = child_runs[0]
        assert child_run.state.is_failed()
        assert child_run.state.name == "Crashed"
        assert (
            "Execution was interrupted by the async runtime" in child_run.state.message
        )

    async def test_keyboard_interrupt_crashes_flow(self, flow_run, orion_client):
        @flow
        async def my_flow():
            raise KeyboardInterrupt()

        with pytest.raises(KeyboardInterrupt):
            await begin_flow_run(
                flow=my_flow, flow_run=flow_run, parameters={}, client=orion_client
            )

        flow_run = await orion_client.read_flow_run(flow_run.id)
        assert flow_run.state.is_failed()
        assert flow_run.state.name == "Crashed"
        assert "Execution was interrupted by the system" in flow_run.state.message

    async def test_flow_timeouts_are_not_crashes(self, flow_run, orion_client):
        """
        Since timeouts use anyio cancellation scopes, we want to ensure that they are
        not marked as crashes
        """

        @flow(timeout_seconds=0.1)
        async def my_flow():
            await anyio.sleep_forever()

        await begin_flow_run(
            flow=my_flow,
            parameters={},
            flow_run=flow_run,
            client=orion_client,
        )
        flow_run = await orion_client.read_flow_run(flow_run.id)

        assert flow_run.state.is_failed()
        assert flow_run.state.name != "Crashed"
        assert "exceeded timeout" in flow_run.state.message

    async def test_timeouts_do_not_hide_crashes(self, flow_run, orion_client):
        """
        Since timeouts capture anyio cancellations, we want to ensure that something
        still ends up in a 'Crashed' state if it is cancelled independently from our
        timeout cancellation.
        """
        started = anyio.Event()

        @flow(timeout_seconds=100)
        async def my_flow():
            started.set()
            await anyio.sleep_forever()

        with self.capture_cancellation():
            async with anyio.create_task_group() as tg:
                tg.start_soon(
                    partial(
                        begin_flow_run,
                        parameters={},
                        flow=my_flow,
                        flow_run=flow_run,
                        client=orion_client,
                    )
                )
                await started.wait()
                tg.cancel_scope.cancel()

        flow_run = await orion_client.read_flow_run(flow_run.id)

        assert flow_run.state.is_failed()
        assert flow_run.state.name == "Crashed"
        assert (
            "Execution was interrupted by the async runtime" in flow_run.state.message
        )


class TestDeploymentFlowRun:
    async def create_deployment(self, client, flow):
        flow_id = await client.create_flow(flow)
        return await client.create_deployment(
            flow_id,
            name="test",
            flow_data=DataDocument.encode("cloudpickle", flow),
        )

    async def test_completed_run(self, orion_client):
        @flow
        def my_flow(x: int):
            return x

        deployment_id = await self.create_deployment(orion_client, my_flow)

        flow_run = await orion_client.create_flow_run_from_deployment(
            deployment_id, parameters={"x": 1}
        )

        state = await retrieve_flow_then_begin_flow_run(
            flow_run.id, client=orion_client
        )
        assert state.result() == 1

    async def test_failed_run(self, orion_client):
        @flow
        def my_flow(x: int):
            raise ValueError("test!")

        deployment_id = await self.create_deployment(orion_client, my_flow)

        flow_run = await orion_client.create_flow_run_from_deployment(
            deployment_id, parameters={"x": 1}
        )

        state = await retrieve_flow_then_begin_flow_run(
            flow_run.id, client=orion_client
        )
        assert state.is_failed()
        with pytest.raises(ValueError, match="test!"):
            state.result()

    async def test_parameters_are_cast_to_correct_type(self, orion_client):
        @flow
        def my_flow(x: int):
            return x

        deployment_id = await self.create_deployment(orion_client, my_flow)

        flow_run = await orion_client.create_flow_run_from_deployment(
            deployment_id, parameters={"x": "1"}
        )

        state = await retrieve_flow_then_begin_flow_run(
            flow_run.id, client=orion_client
        )
        assert state.result() == 1

    async def test_state_is_failed_when_parameters_fail_validation(self, orion_client):
        @flow
        def my_flow(x: int):
            return x

        deployment_id = await self.create_deployment(orion_client, my_flow)

        flow_run = await orion_client.create_flow_run_from_deployment(
            deployment_id, parameters={"x": "not-an-int"}
        )

        state = await retrieve_flow_then_begin_flow_run(
            flow_run.id, client=orion_client
        )
        assert state.is_failed()
        assert state.message == "Flow run received invalid parameters."
        with pytest.raises(ParameterTypeError, match="value is not a valid integer"):
            state.result()<|MERGE_RESOLUTION|>--- conflicted
+++ resolved
@@ -29,12 +29,8 @@
     StateDetails,
     StateType,
 )
-<<<<<<< HEAD
 from prefect.task_runners import SequentialTaskRunner
-from prefect.utilities.compat import AsyncMock
-=======
 from prefect.utilities.testing import AsyncMock
->>>>>>> c6f262ce
 
 
 class TestUserReturnValueToState:
