from textwrap import dedent
from typing import List
from uuid import uuid4

import pendulum
import pydantic
import pytest
from fastapi import status

<<<<<<< HEAD
import prefect
=======
from prefect.blocks.core import Block
>>>>>>> 34cfe70b
from prefect.orion import models, schemas
from prefect.orion.schemas.actions import BlockTypeCreate, BlockTypeUpdate
from prefect.orion.schemas.core import BlockDocument, BlockType
from tests.orion.models.test_block_types import CODE_EXAMPLE

CODE_EXAMPLE = dedent(
    """\
        ```python
        from prefect_collection import CoolBlock

        rad_block = await CoolBlock.load("rad")
        rad_block.crush()
        ```
        """
)


@pytest.fixture
async def system_block_type(session):
    block_type = await models.block_types.create_block_type(
        session=session,
        block_type=schemas.core.BlockType(name="system_block", is_protected=True),
    )
    await session.commit()
    return block_type


class TestCreateBlockType:
    async def test_create_block_type(self, client):
        response = await client.post(
            "/block_types/",
            json=BlockTypeCreate(
                name="x",
                logo_url="http://example.com/logo.png",
                documentation_url="http://example.com/docs.html",
                description="A block, verily",
                code_example=CODE_EXAMPLE,
            ).dict(),
        )
        assert response.status_code == status.HTTP_201_CREATED
        result = BlockType.parse_obj(response.json())

        assert result.name == "x"
        assert result.logo_url == "http://example.com/logo.png"
        assert result.documentation_url == "http://example.com/docs.html"
        assert result.description == "A block, verily"
        assert result.code_example == CODE_EXAMPLE

        response = await client.get(f"/block_types/{result.id}")
        api_block_type = BlockType.parse_obj(response.json())
        assert api_block_type.name == "x"
        assert api_block_type.logo_url == "http://example.com/logo.png"
        assert api_block_type.documentation_url == "http://example.com/docs.html"
        assert api_block_type.description == "A block, verily"
        assert api_block_type.code_example == CODE_EXAMPLE

    async def test_create_block_type_with_existing_name(self, client):
        response = await client.post(
            "/block_types/",
            json=BlockTypeCreate(
                name="x",
                logo_url="http://example.com/logo.png",
                documentation_url="http://example.com/docs.html",
            ).dict(),
        )
        assert response.status_code == status.HTTP_201_CREATED

        response = await client.post(
            "/block_types/",
            json=BlockTypeCreate(
                name="x",
                logo_url="http://example.com/logo.png",
                documentation_url="http://example.com/docs.html",
            ).dict(),
        )
        assert response.status_code == status.HTTP_409_CONFLICT

    @pytest.mark.parametrize(
        "name",
        [
            "my block type",
            "my:block type",
            r"my\block type",
            "my👍block type",
            "my|block type",
        ],
    )
    async def test_create_block_type_with_nonstandard_characters(self, client, name):
        response = await client.post(
            "/block_types/",
            json=dict(
                name=name,
            ),
        )
        assert response.status_code == status.HTTP_201_CREATED

    @pytest.mark.parametrize(
        "name",
        [
            "my%block_type",
            "my/block type",
        ],
    )
    async def test_create_block_type_with_invalid_characters(self, client, name):
        response = await client.post(
            "/block_types/",
            json=dict(
                name=name,
            ),
        )
        assert response.status_code == status.HTTP_422_UNPROCESSABLE_ENTITY

    @pytest.mark.parametrize(
        "name", ["PrefectBlockType", "Prefect", "prefect_block_type", "pReFeCt!"]
    )
    async def test_create_block_type_with_reserved_name_fails(self, client, name):
        response = await client.post(
            "/block_types/",
            json=dict(
                name=name,
            ),
        )
        assert response.status_code == status.HTTP_403_FORBIDDEN
        assert (
            response.json()["detail"]
            == "Block type names beginning with 'Prefect' are reserved."
        )


class TestReadBlockType:
    async def test_read_block_type_by_id(self, client, block_type_x):
        response = await client.get(f"/block_types/{block_type_x.id}")
        assert response.status_code == status.HTTP_200_OK
        result = BlockType.parse_obj(response.json())
        assert result.name == block_type_x.name
        assert result.id == block_type_x.id

    async def test_read_block_type_by_name(self, client, block_type_x):
        response = await client.get(f"/block_types/name/{block_type_x.name}")
        assert response.status_code == status.HTTP_200_OK
        result = BlockType.parse_obj(response.json())
        assert result.name == block_type_x.name
        assert result.id == block_type_x.id

    async def test_read_missing_block_type_by_name(self, client):
        response = await client.get("/block_types/name/not a real block")
        assert response.status_code == status.HTTP_404_NOT_FOUND


class TestReadBlockTypes:
    @pytest.fixture
    async def block_types_with_associated_capabilities(self, session):
        class CanRun(Block):
            _block_schema_capabilities = ["run"]

            def run(self):
                pass

        class CanFly(Block):
            _block_schema_capabilities = ["fly"]

            def fly(self):
                pass

        class CanSwim(Block):
            _block_schema_capabilities = ["swim"]

            def swim(self):
                pass

        class Duck(CanSwim, CanFly, Block):
            a: str

        class Bird(CanFly, Block):
            b: str

        class Cat(CanRun, Block):
            c: str

        block_type_duck = await models.block_types.create_block_type(
            session=session, block_type=Duck._to_block_type()
        )
        block_schema_duck = await models.block_schemas.create_block_schema(
            session=session,
            block_schema=Duck._to_block_schema(block_type_id=block_type_duck.id),
        )
        block_type_bird = await models.block_types.create_block_type(
            session=session, block_type=Bird._to_block_type()
        )
        block_schema_bird = await models.block_schemas.create_block_schema(
            session=session,
            block_schema=Bird._to_block_schema(block_type_id=block_type_bird.id),
        )
        block_type_cat = await models.block_types.create_block_type(
            session=session, block_type=Cat._to_block_type()
        )
        block_schema_cat = await models.block_schemas.create_block_schema(
            session=session,
            block_schema=Cat._to_block_schema(block_type_id=block_type_cat.id),
        )

        await session.commit()

        return block_type_duck, block_type_bird, block_type_cat

    async def test_read_block_types(
        self, client, block_type_x, block_type_y, block_type_z
    ):
        response = await client.post("/block_types/filter")
        assert response.status_code == status.HTTP_200_OK
        read_block_types = pydantic.parse_obj_as(List[BlockType], response.json())
        assert [block_type.id for block_type in read_block_types] == [
            block_type_x.id,
            block_type_y.id,
            block_type_z.id,
        ]

    async def test_read_block_types_with_limit_and_offset(
        self, client, block_type_x, block_type_y, block_type_z
    ):
        response = await client.post("/block_types/filter", json=dict(limit=2))
        assert response.status_code == status.HTTP_200_OK
        read_block_types = pydantic.parse_obj_as(List[BlockType], response.json())
        assert [block_type.id for block_type in read_block_types] == [
            block_type_x.id,
            block_type_y.id,
        ]

        response = await client.post("/block_types/filter", json=dict(offset=2))
        assert response.status_code == status.HTTP_200_OK
        read_block_types = pydantic.parse_obj_as(List[BlockType], response.json())
        assert [block_type.id for block_type in read_block_types] == [
            block_type_z.id,
        ]

    async def test_read_block_types_filter_by_name(
        self, client, block_types_with_associated_capabilities
    ):
        response = await client.post(
            "/block_types/filter", json=dict(block_types=dict(name=dict(like_="duck")))
        )

        assert response.status_code == 200
        read_block_types = pydantic.parse_obj_as(List[BlockType], response.json())
        assert len(read_block_types) == 1
        assert read_block_types[0].id == block_types_with_associated_capabilities[0].id

        response = await client.post(
            "/block_types/filter", json=dict(block_types=dict(name=dict(like_="c")))
        )

        assert response.status_code == 200
        read_block_types = pydantic.parse_obj_as(List[BlockType], response.json())
        assert len(read_block_types) == 2
        assert [b.id for b in read_block_types] == [
            block_types_with_associated_capabilities[2].id,
            block_types_with_associated_capabilities[0].id,
        ]

        response = await client.post(
            "/block_types/filter", json=dict(block_types=dict(name=dict(like_="z")))
        )
        assert response.status_code == 200
        read_block_types = pydantic.parse_obj_as(List[BlockType], response.json())

    async def test_read_block_types_filter_by_associated_capability(
        self, client, block_types_with_associated_capabilities
    ):
        response = await client.post(
            "/block_types/filter",
            json=dict(
                block_schemas=dict(block_capabilities=dict(all_=["fly", "swim"]))
            ),
        )

        assert response.status_code == 200
        read_block_types = pydantic.parse_obj_as(List[BlockType], response.json())
        assert len(read_block_types) == 1
        assert read_block_types[0].id == block_types_with_associated_capabilities[0].id

        response = await client.post(
            "/block_types/filter",
            json=dict(block_schemas=dict(block_capabilities=dict(all_=["fly"]))),
        )

        assert response.status_code == 200
        read_block_types = pydantic.parse_obj_as(List[BlockType], response.json())
        assert len(read_block_types) == 2
        assert [b.id for b in read_block_types] == [
            block_types_with_associated_capabilities[1].id,
            block_types_with_associated_capabilities[0].id,
        ]

        response = await client.post(
            "/block_types/filter",
            json=dict(block_schemas=dict(block_capabilities=dict(all_=["swim"]))),
        )
        assert response.status_code == 200
        read_block_types = pydantic.parse_obj_as(List[BlockType], response.json())
        assert len(read_block_types) == 1
        assert read_block_types[0].id == block_types_with_associated_capabilities[0].id


class TestUpdateBlockType:
    async def test_update_block_type(self, client, block_type_x):
        response = await client.patch(
            f"/block_types/{block_type_x.id}",
            json=BlockTypeUpdate(
                logo_url="http://foo.com/bar.png",
                documentation_url="http://foo.com/bar.html",
                description="A block, verily",
                code_example=CODE_EXAMPLE,
            ).dict(json_compatible=True),
        )
        assert response.status_code == status.HTTP_204_NO_CONTENT

        response = await client.get(f"/block_types/{block_type_x.id}")
        assert response.status_code == status.HTTP_200_OK
        updated_block = BlockType.parse_obj(response.json())

        assert updated_block.name == block_type_x.name
        assert updated_block.logo_url == "http://foo.com/bar.png"
        assert updated_block.documentation_url == "http://foo.com/bar.html"
        assert updated_block.description == "A block, verily"
        assert updated_block.code_example == CODE_EXAMPLE

    async def test_update_nonexistent_block_type(self, client):
        response = await client.patch(
            f"/block_types/{uuid4()}",
            json=BlockTypeUpdate(
                logo_url="http://foo.com/bar.png",
                documentation_url="http://foo.com/bar.html",
            ).dict(json_compatible=True),
        )
        assert response.status_code == status.HTTP_404_NOT_FOUND

    async def test_update_system_block_type_fails(self, client, system_block_type):
        response = await client.patch(
            f"/block_types/{system_block_type.id}",
            json=BlockTypeUpdate(
                description="Hi there!",
            ).dict(json_compatible=True),
        )
        assert response.status_code == status.HTTP_403_FORBIDDEN
        assert response.json()["detail"] == "protected block types cannot be updated."


class TestDeleteBlockType:
    async def test_delete_block_type(self, client, block_type_x):
        response = await client.delete(f"/block_types/{block_type_x.id}")
        assert response.status_code == status.HTTP_204_NO_CONTENT

        response = await client.get(f"/block_types/{block_type_x.id}")
        assert response.status_code == status.HTTP_404_NOT_FOUND

    async def test_delete_nonexistent_block_type(self, client):
        response = await client.delete(f"/block_types/{uuid4()}")
        assert response.status_code == status.HTTP_404_NOT_FOUND

    async def test_delete_system_block_type_fails(self, client, system_block_type):
        response = await client.delete(f"/block_types/{system_block_type.id}")
        assert response.status_code == status.HTTP_403_FORBIDDEN
        assert response.json()["detail"] == "protected block types cannot be deleted."


class TestReadBlockDocumentsForBlockType:
    async def test_read_block_documents_for_block_type(
        self, client, block_type_x, block_document
    ):
        response = await client.get(
            f"/block_types/name/{block_type_x.name}/block_documents"
        )
        assert response.status_code == status.HTTP_200_OK

        read_block_documents = pydantic.parse_obj_as(
            List[BlockDocument], response.json()
        )
        assert [block_doc.id for block_doc in read_block_documents] == [
            block_document.id
        ]

    async def test_read_block_documents_for_nonexistant_block_type(self, client):
        response = await client.get(f"/block_types/name/nonsense/block_documents")
        assert response.status_code == status.HTTP_404_NOT_FOUND


class TestReadBlockDocumentByNameForBlockType:
    async def test_read_block_document_for_block_type(
        self, client, block_type_x, block_document
    ):
        response = await client.get(
            f"/block_types/name/{block_type_x.name}/block_documents/name/{block_document.name}"
        )
        assert response.status_code == status.HTTP_200_OK

        read_block_document = BlockDocument.parse_obj(response.json())
        assert read_block_document.id == block_document.id
        assert read_block_document.name == block_document.name

    async def test_read_block_document_for_nonexistant_block_type(
        self, client, block_document
    ):
        response = await client.get(
            f"/block_types/name/nonsense/block_documents/name/{block_document.name}"
        )
        assert response.status_code == status.HTTP_404_NOT_FOUND

    async def test_read_block_document_for_nonexistant_block_document(
        self, client, block_type_x
    ):
        response = await client.get(
            f"/block_types/name/{block_type_x.name}/block_documents/name/nonsense"
        )
        assert response.status_code == status.HTTP_404_NOT_FOUND


class TestSystemBlockTypes:
    async def test_install_system_block_types(self, client):

        response = await client.post("/block_types/filter")
        block_types = pydantic.parse_obj_as(List[BlockType], response.json())
        assert len(block_types) == 0

        r = await client.post("/block_types/install_system_block_types")
        assert r.status_code == status.HTTP_200_OK

        response = await client.post("/block_types/filter")
        block_types = pydantic.parse_obj_as(List[BlockType], response.json())
        assert len(block_types) > 0

    async def test_install_system_block_types_multiple_times(self, client):

        response = await client.post("/block_types/filter")
        block_types = pydantic.parse_obj_as(List[BlockType], response.json())
        assert len(block_types) == 0

        await client.post("/block_types/install_system_block_types")
        await client.post("/block_types/install_system_block_types")
        await client.post("/block_types/install_system_block_types")

    async def test_create_system_block_type(self, client, session):
        # install system blocks
        await client.post("/block_types/install_system_block_types")

        # create a datetime block
        datetime_block_type = await client.get("/block_types/name/DateTime")
        datetime_block_schema = await client.post(
            "/block_schemas/filter",
            json=dict(
                block_schema_filter=dict(
                    block_type_id=dict(any_=[datetime_block_type.json()["id"]])
                ),
                limit=1,
            ),
        )
        block = prefect.blocks.system.DateTime(value="2022-01-01T00:00:00+00:00")
        response = await client.post(
            "/block_documents/",
            json=block._to_block_document(
                name="MyTestDateTime",
                block_type_id=datetime_block_type.json()["id"],
                block_schema_id=datetime_block_schema.json()[0]["id"],
            ).dict(
                json_compatible=True,
                exclude_unset=True,
                exclude={"id", "block_schema", "block_type"},
            ),
        )
        assert response.status_code == status.HTTP_201_CREATED

        # load the datetime block
        api_block = await prefect.blocks.system.DateTime.load("MyTestDateTime")
        assert api_block.value == pendulum.datetime(2022, 1, 1, tz="UTC")<|MERGE_RESOLUTION|>--- conflicted
+++ resolved
@@ -7,11 +7,8 @@
 import pytest
 from fastapi import status
 
-<<<<<<< HEAD
 import prefect
-=======
 from prefect.blocks.core import Block
->>>>>>> 34cfe70b
 from prefect.orion import models, schemas
 from prefect.orion.schemas.actions import BlockTypeCreate, BlockTypeUpdate
 from prefect.orion.schemas.core import BlockDocument, BlockType
