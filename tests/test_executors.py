--- conflicted
+++ resolved
@@ -1,12 +1,7 @@
 import pytest
 
-<<<<<<< HEAD
-from prefect import flow, task, get_result
+from prefect import flow, task
 from prefect.executors import DaskExecutor, SequentialExecutor
-=======
-from prefect import flow, task
-from prefect.executors import DaskExecutor, LocalExecutor
->>>>>>> 84d4819f
 
 
 def get_test_flow():
